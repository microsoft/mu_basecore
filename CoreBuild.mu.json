{
    "Name": "Project Mu BaseCore Repo CI Build",

    "GroupName": "BaseCore",
    #Workspace path relative to this file
    "RelativeWorkspaceRoot": "",

    "Scopes": ["corebuild"],

    # Other Repos that are dependencies
    "Dependencies": [
<<<<<<< HEAD
=======
        {
            "Path": "Silicon/Arm/Tiano",
            "Url": "https://github.com/Microsoft/mu_silicon_arm_tiano.git",
            "Branch": "release/20180529"
        #    "Commit": "*"
        },
        {
            "Path": "Common/Tiano",
            "Url": "https://github.com/Microsoft/mu_tiano_plus.git",
            "Branch": "release/20180529"
        #    "Commit": "*"
        }
>>>>>>> 76924412
    ],

    # Edk2 style PackagesPath for resolving dependencies - Note since this is CoreBuild the workspace is the same as root and there is no need for pp
    "PackagesPath": [
    ],

    # Packages in this repo
    "Packages":[
        "MdeModulePkg",
        "MdePkg",
        "MsUnitTestPkg",
        "NetworkPkg",
        "PcAtChipsetPkg",
        "PerformancePkg",
        "SecurityPkg",
        "UefiCpuPkg"
    ],
    "ArchSupported": [
        "IA32",
        "X64",
        "AARCH64"
    ],
    "Targets": [
        "DEBUG",
        "RELEASE"
    ],
    "DependencyCheck": {
        "skip":true
    },
    "DSCCheck" : {
        "Skip":true
    }
}<|MERGE_RESOLUTION|>--- conflicted
+++ resolved
@@ -9,8 +9,6 @@
 
     # Other Repos that are dependencies
     "Dependencies": [
-<<<<<<< HEAD
-=======
         {
             "Path": "Silicon/Arm/Tiano",
             "Url": "https://github.com/Microsoft/mu_silicon_arm_tiano.git",
@@ -23,7 +21,6 @@
             "Branch": "release/20180529"
         #    "Commit": "*"
         }
->>>>>>> 76924412
     ],
 
     # Edk2 style PackagesPath for resolving dependencies - Note since this is CoreBuild the workspace is the same as root and there is no need for pp
