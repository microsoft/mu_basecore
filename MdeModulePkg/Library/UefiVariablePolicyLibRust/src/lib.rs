--- conflicted
+++ resolved
@@ -13,9 +13,6 @@
 
 extern crate alloc;
 
-<<<<<<< HEAD
-extern crate alloc;
-=======
 #[cfg(not(test))]
 extern crate uefi_rust_panic_lib;
 
@@ -23,13 +20,6 @@
 extern crate uefi_rust_allocation_lib;
 
 extern crate uefi_rust_print_lib_debug_lib;
->>>>>>> ec87df5d
-
-#[cfg(not(test))]
-extern crate uefi_rust_panic_lib;
-
-#[cfg(not(test))]
-extern crate uefi_rust_allocation_lib;
 
 use alloc::slice;
 use alloc::string::String;
