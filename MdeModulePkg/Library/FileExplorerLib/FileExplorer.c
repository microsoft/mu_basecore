--- conflicted
+++ resolved
@@ -1,1691 +1,1682 @@
-/** @file
-File explorer related functions.
-
-Copyright (c) 2004 - 2019, Intel Corporation. All rights reserved.<BR>
-SPDX-License-Identifier: BSD-2-Clause-Patent
-
-**/
-
-#include "FileExplorer.h"
-
-EFI_GUID  FileExplorerGuid = EFI_FILE_EXPLORE_FORMSET_GUID;
-
-///
-/// File system selection menu
-///
-MENU_OPTION  mFsOptionMenu = {
-  MENU_OPTION_SIGNATURE,
-  { NULL },
-  0,
-  FALSE
-};
-
-FILE_EXPLORER_CALLBACK_DATA  gFileExplorerPrivate = {
-  FILE_EXPLORER_CALLBACK_DATA_SIGNATURE,
-  NULL,
-  NULL,
-  {
-    LibExtractConfig,
-    LibRouteConfig,
-    LibCallback
-  },
-  NULL,
-  &mFsOptionMenu,
-  0
-};
-
-HII_VENDOR_DEVICE_PATH  *gHiiVendorDevicePath;
-
-HII_VENDOR_DEVICE_PATH  FeHiiVendorDevicePath = {
-  {
-    {
-      HARDWARE_DEVICE_PATH,
-      HW_VENDOR_DP,
-      {
-        (UINT8)(sizeof (VENDOR_DEVICE_PATH)),
-        (UINT8)((sizeof (VENDOR_DEVICE_PATH)) >> 8)
-      }
-    },
-    //
-    // Will be replace with gEfiCallerIdGuid in code.
-    //
-    { 0x0, 0x0, 0x0, { 0x0, 0x0, 0x0, 0x0, 0x0, 0x0, 0x0, 0x0 }
-    }
-  },
-  {
-    END_DEVICE_PATH_TYPE,
-    END_ENTIRE_DEVICE_PATH_SUBTYPE,
-    {
-      (UINT8)(END_DEVICE_PATH_LENGTH),
-      (UINT8)((END_DEVICE_PATH_LENGTH) >> 8)
-    }
-  }
-};
-
-VOID                *mLibStartOpCodeHandle = NULL;
-VOID                *mLibEndOpCodeHandle   = NULL;
-EFI_IFR_GUID_LABEL  *mLibStartLabel        = NULL;
-EFI_IFR_GUID_LABEL  *mLibEndLabel          = NULL;
-UINT16              mQuestionIdUpdate;
-CHAR16              mNewFileName[MAX_FILE_NAME_LEN];
-CHAR16              mNewFolderName[MAX_FOLDER_NAME_LEN];
-UINTN               mNewFileQuestionId   = NEW_FILE_QUESTION_ID_BASE;
-UINTN               mNewFolderQuestionId = NEW_FOLDER_QUESTION_ID_BASE;
-
-/**
-  Create a new file or folder in current directory.
-
-  @param FileName              Point to the fileNmae or folder.
-  @param CreateFile            CreateFile== TRUE  means create a new file.
-                               CreateFile== FALSE means create a new Folder.
-
-**/
-EFI_STATUS
-LibCreateNewFile (
-  IN CHAR16   *FileName,
-  IN BOOLEAN  CreateFile
-  );
-
-/**
-  This function allows a caller to extract the current configuration for one
-  or more named elements from the target driver.
-
-
-  @param This            Points to the EFI_HII_CONFIG_ACCESS_PROTOCOL.
-  @param Request         A null-terminated Unicode string in <ConfigRequest> format.
-  @param Progress        On return, points to a character in the Request string.
-                         Points to the string's null terminator if request was successful.
-                         Points to the most recent '&' before the first failing name/value
-                         pair (or the beginning of the string if the failure is in the
-                         first name/value pair) if the request was not successful.
-  @param Results         A null-terminated Unicode string in <ConfigAltResp> format which
-                         has all values filled in for the names in the Request string.
-                         String to be allocated by the called function.
-
-  @retval  EFI_INVALID_PARAMETER  Request is illegal syntax, or unknown name.
-  @retval  EFI_NOT_FOUND          Routing data doesn't match any storage in this driver.
-
-**/
-EFI_STATUS
-EFIAPI
-LibExtractConfig (
-  IN  CONST EFI_HII_CONFIG_ACCESS_PROTOCOL  *This,
-  IN  CONST EFI_STRING                      Request,
-  OUT EFI_STRING                            *Progress,
-  OUT EFI_STRING                            *Results
-  )
-{
-  if ((Progress == NULL) || (Results == NULL)) {
-    return EFI_INVALID_PARAMETER;
-  }
-
-  *Progress = Request;
-  return EFI_NOT_FOUND;
-}
-
-/**
-  This function processes the results of changes in configuration.
-
-
-  @param This            Points to the EFI_HII_CONFIG_ACCESS_PROTOCOL.
-  @param Configuration   A null-terminated Unicode string in <ConfigResp> format.
-  @param Progress        A pointer to a string filled in with the offset of the most
-                         recent '&' before the first failing name/value pair (or the
-                         beginning of the string if the failure is in the first
-                         name/value pair) or the terminating NULL if all was successful.
-
-  @retval  EFI_INVALID_PARAMETER  Configuration is NULL.
-  @retval  EFI_NOT_FOUND          Routing data doesn't match any storage in this driver.
-
-**/
-EFI_STATUS
-EFIAPI
-LibRouteConfig (
-  IN  CONST EFI_HII_CONFIG_ACCESS_PROTOCOL  *This,
-  IN  CONST EFI_STRING                      Configuration,
-  OUT EFI_STRING                            *Progress
-  )
-{
-  if ((Configuration == NULL) || (Progress == NULL)) {
-    return EFI_INVALID_PARAMETER;
-  }
-
-  *Progress = Configuration;
-  return EFI_NOT_FOUND;
-}
-
-/**
-  This function processes the results of changes in configuration.
-  When user select a interactive opcode, this callback will be triggered.
-  Based on the Question(QuestionId) that triggers the callback, the corresponding
-  actions is performed. It handles:
-
-  1) Process the axtra action or exit file explorer when user select one file .
-  2) update of file content if a dir is selected.
-
-  @param This            Points to the EFI_HII_CONFIG_ACCESS_PROTOCOL.
-  @param Action          Specifies the type of action taken by the browser.
-  @param QuestionId      A unique value which is sent to the original exporting driver
-                         so that it can identify the type of data to expect.
-  @param Type            The type of value for the question.
-  @param Value           A pointer to the data being sent to the original exporting driver.
-  @param ActionRequest   On return, points to the action requested by the callback function.
-
-  @retval  EFI_SUCCESS           The callback successfully handled the action.
-  @retval  other error           Error occur when parse one directory.
-**/
-EFI_STATUS
-EFIAPI
-LibCallback (
-  IN  CONST EFI_HII_CONFIG_ACCESS_PROTOCOL  *This,
-  IN  EFI_BROWSER_ACTION                    Action,
-  IN  EFI_QUESTION_ID                       QuestionId,
-  IN  UINT8                                 Type,
-  IN  EFI_IFR_TYPE_VALUE                    *Value,
-  OUT EFI_BROWSER_ACTION_REQUEST            *ActionRequest
-  )
-{
-  EFI_STATUS  Status;
-  BOOLEAN     NeedExit;
-  CHAR16      *NewFileName;
-  CHAR16      *NewFolderName;
-
-  NeedExit      = TRUE;
-  NewFileName   = NULL;
-  NewFolderName = NULL;
-
-  if ((Action != EFI_BROWSER_ACTION_CHANGING) && (Action != EFI_BROWSER_ACTION_CHANGED)) {
-    //
-    // Do nothing for other UEFI Action. Only do call back when data is changed.
-    //
-    return EFI_UNSUPPORTED;
-  }
-
-  if (Action == EFI_BROWSER_ACTION_CHANGED) {
-    if ((Value == NULL) || (ActionRequest == NULL)) {
-      return EFI_INVALID_PARAMETER;
-    }
-
-    if (QuestionId == KEY_VALUE_CREATE_FILE_AND_EXIT) {
-      *ActionRequest = EFI_BROWSER_ACTION_REQUEST_EXIT;
-      if (!IsZeroBuffer (mNewFileName, sizeof (mNewFileName))) {
-        Status = LibCreateNewFile (mNewFileName, TRUE);
-        ZeroMem (mNewFileName, sizeof (mNewFileName));
-      }
-    }
-
-    if (QuestionId == KEY_VALUE_NO_CREATE_FILE_AND_EXIT) {
-      ZeroMem (mNewFileName, sizeof (mNewFileName));
-      *ActionRequest = EFI_BROWSER_ACTION_REQUEST_EXIT;
-    }
-
-    if (QuestionId == KEY_VALUE_CREATE_FOLDER_AND_EXIT) {
-      *ActionRequest = EFI_BROWSER_ACTION_REQUEST_EXIT;
-      if (!IsZeroBuffer (mNewFolderName, sizeof (mNewFolderName))) {
-        Status = LibCreateNewFile (mNewFolderName, FALSE);
-        ZeroMem (mNewFolderName, sizeof (mNewFolderName));
-      }
-    }
-
-    if (QuestionId == KEY_VALUE_NO_CREATE_FOLDER_AND_EXIT) {
-      ZeroMem (mNewFolderName, sizeof (mNewFolderName));
-      *ActionRequest = EFI_BROWSER_ACTION_REQUEST_EXIT;
-    }
-
-    if (QuestionId == NEW_FILE_NAME_ID) {
-      NewFileName = HiiGetString (gFileExplorerPrivate.FeHiiHandle, Value->string, NULL);
-      if (NewFileName != NULL) {
-        StrCpyS (mNewFileName, MAX_FILE_NAME_LEN, NewFileName);
-        FreePool (NewFileName);
-        NewFileName = NULL;
-      } else {
-        return EFI_INVALID_PARAMETER;
-      }
-    }
-
-    if (QuestionId == NEW_FOLDER_NAME_ID) {
-      NewFolderName = HiiGetString (gFileExplorerPrivate.FeHiiHandle, Value->string, NULL);
-      if (NewFolderName != NULL) {
-        StrCpyS (mNewFolderName, MAX_FOLDER_NAME_LEN, NewFolderName);
-        FreePool (NewFolderName);
-        NewFolderName = NULL;
-      } else {
-        return EFI_INVALID_PARAMETER;
-      }
-    }
-
-    if (QuestionId >= FILE_OPTION_OFFSET) {
-      LibGetDevicePath (QuestionId);
-
-      //
-      // Process the extra action.
-      //
-      if (gFileExplorerPrivate.ChooseHandler != NULL) {
-        NeedExit = gFileExplorerPrivate.ChooseHandler (gFileExplorerPrivate.RetDevicePath);
-      }
-
-      if (NeedExit) {
-        *ActionRequest = EFI_BROWSER_ACTION_REQUEST_EXIT;
-      }
-    }
-  } else if (Action == EFI_BROWSER_ACTION_CHANGING) {
-    if (Value == NULL) {
-      return EFI_INVALID_PARAMETER;
-    }
-
-    if (QuestionId >= FILE_OPTION_OFFSET) {
-      LibGetDevicePath (QuestionId);
-      Status = LibUpdateFileExplorer (QuestionId);
-      if (EFI_ERROR (Status)) {
-        return Status;
-      }
-    }
-  }
-
-  return EFI_SUCCESS;
-}
-
-/**
-  Create a menu entry by given menu type.
-
-  @retval NULL           If failed to create the menu.
-  @return the new menu entry.
-
-**/
-MENU_ENTRY *
-LibCreateMenuEntry (
-  VOID
-  )
-{
-  MENU_ENTRY  *MenuEntry;
-
-  //
-  // Create new menu entry
-  //
-  MenuEntry = AllocateZeroPool (sizeof (MENU_ENTRY));
-  if (MenuEntry == NULL) {
-    return NULL;
-  }
-
-  MenuEntry->VariableContext = AllocateZeroPool (sizeof (FILE_CONTEXT));
-  if (MenuEntry->VariableContext == NULL) {
-    FreePool (MenuEntry);
-    return NULL;
-  }
-
-  MenuEntry->Signature = MENU_ENTRY_SIGNATURE;
-  return MenuEntry;
-}
-
-/**
-  Get the Menu Entry from the list in Menu Entry List.
-
-  If MenuNumber is great or equal to the number of Menu
-  Entry in the list, then ASSERT.
-
-  @param MenuOption      The Menu Entry List to read the menu entry.
-  @param MenuNumber      The index of Menu Entry.
-
-  @return The Menu Entry.
-
-**/
-MENU_ENTRY *
-LibGetMenuEntry (
-  MENU_OPTION  *MenuOption,
-  UINTN        MenuNumber
-  )
-{
-  MENU_ENTRY  *NewMenuEntry;
-  UINTN       Index;
-  LIST_ENTRY  *List;
-
-  ASSERT (MenuNumber < MenuOption->MenuNumber);
-
-  List = MenuOption->Head.ForwardLink;
-  for (Index = 0; Index < MenuNumber; Index++) {
-    List = List->ForwardLink;
-  }
-
-  NewMenuEntry = CR (List, MENU_ENTRY, Link, MENU_ENTRY_SIGNATURE);
-
-  return NewMenuEntry;
-}
-
-/**
-  Free up all resource allocated for a BM_MENU_ENTRY.
-
-  @param MenuEntry   A pointer to BM_MENU_ENTRY.
-
-**/
-VOID
-LibDestroyMenuEntry (
-  MENU_ENTRY  *MenuEntry
-  )
-{
-  FILE_CONTEXT  *FileContext;
-
-  FileContext = (FILE_CONTEXT *)MenuEntry->VariableContext;
-
-  if (!FileContext->IsRoot) {
-    if (FileContext->DevicePath != NULL) {
-      FreePool (FileContext->DevicePath);
-    }
-  } else {
-    if (FileContext->FileHandle != NULL) {
-      FileContext->FileHandle->Close (FileContext->FileHandle);
-    }
-  }
-
-  if (FileContext->FileName != NULL) {
-    FreePool (FileContext->FileName);
-  }
-
-  FreePool (FileContext);
-
-  if (MenuEntry->DisplayString != NULL) {
-    FreePool (MenuEntry->DisplayString);
-  }
-
-  if (MenuEntry->HelpString != NULL) {
-    FreePool (MenuEntry->HelpString);
-  }
-
-  FreePool (MenuEntry);
-}
-
-/**
-  Free resources allocated in Allocate Rountine.
-
-  @param FreeMenu        Menu to be freed
-**/
-VOID
-LibFreeMenu (
-  MENU_OPTION  *FreeMenu
-  )
-{
-  MENU_ENTRY  *MenuEntry;
-
-  while (!IsListEmpty (&FreeMenu->Head)) {
-    MenuEntry = CR (
-                  FreeMenu->Head.ForwardLink,
-                  MENU_ENTRY,
-                  Link,
-                  MENU_ENTRY_SIGNATURE
-                  );
-    RemoveEntryList (&MenuEntry->Link);
-    LibDestroyMenuEntry (MenuEntry);
-  }
-
-  FreeMenu->MenuNumber = 0;
-}
-
-/**
-
-  Function opens and returns a file handle to the root directory of a volume.
-
-  @param DeviceHandle    A handle for a device
-
-  @return A valid file handle or NULL is returned
-
-**/
-EFI_FILE_HANDLE
-LibOpenRoot (
-  IN EFI_HANDLE  DeviceHandle
-  )
-{
-  EFI_STATUS                       Status;
-  EFI_SIMPLE_FILE_SYSTEM_PROTOCOL  *Volume;
-  EFI_FILE_HANDLE                  File;
-
-  File = NULL;
-
-  //
-  // File the file system interface to the device
-  //
-  Status = gBS->HandleProtocol (
-                  DeviceHandle,
-                  &gEfiSimpleFileSystemProtocolGuid,
-                  (VOID *)&Volume
-                  );
-
-  //
-  // Open the root directory of the volume
-  //
-  if (!EFI_ERROR (Status)) {
-    Status = Volume->OpenVolume (
-                       Volume,
-                       &File
-                       );
-  }
-
-  //
-  // Done
-  //
-  return EFI_ERROR (Status) ? NULL : File;
-}
-
-/**
-  This function converts an input device structure to a Unicode string.
-
-  @param DevPath                  A pointer to the device path structure.
-
-  @return A new allocated Unicode string that represents the device path.
-
-**/
-CHAR16 *
-LibDevicePathToStr (
-  IN EFI_DEVICE_PATH_PROTOCOL  *DevPath
-  )
-{
-  EFI_STATUS                        Status;
-  CHAR16                            *ToText;
-  EFI_DEVICE_PATH_TO_TEXT_PROTOCOL  *DevPathToText;
-
-  if (DevPath == NULL) {
-    return NULL;
-  }
-
-  Status = gBS->LocateProtocol (
-                  &gEfiDevicePathToTextProtocolGuid,
-                  NULL,
-                  (VOID **)&DevPathToText
-                  );
-  ASSERT_EFI_ERROR (Status);
-  ToText = DevPathToText->ConvertDevicePathToText (
-                            DevPath,
-                            FALSE,
-                            TRUE
-                            );
-  ASSERT (ToText != NULL);
-
-  return ToText;
-}
-
-/**
-  Duplicate a string.
-
-  @param Src             The source.
-
-  @return A new string which is duplicated copy of the source.
-  @retval NULL If there is not enough memory.
-
-**/
-CHAR16 *
-LibStrDuplicate (
-  IN CHAR16  *Src
-  )
-{
-  CHAR16  *Dest;
-  UINTN   Size;
-
-  Size = StrSize (Src);
-  Dest = AllocateZeroPool (Size);
-  ASSERT (Dest != NULL);
-  if (Dest != NULL) {
-    CopyMem (Dest, Src, Size);
-  }
-
-  return Dest;
-}
-
-/**
-
-  Function gets the file information from an open file descriptor, and stores it
-  in a buffer allocated from pool.
-
-  @param FHand           File Handle.
-  @param InfoType        Info type need to get.
-
-  @retval                A pointer to a buffer with file information or NULL is returned
-
-**/
-VOID *
-LibFileInfo (
-  IN EFI_FILE_HANDLE  FHand,
-  IN EFI_GUID         *InfoType
-  )
-{
-  EFI_STATUS     Status;
-  EFI_FILE_INFO  *Buffer;
-  UINTN          BufferSize;
-
-  Buffer     = NULL;
-  BufferSize = 0;
-
-  Status = FHand->GetInfo (
-                    FHand,
-                    InfoType,
-                    &BufferSize,
-                    Buffer
-                    );
-  if (Status == EFI_BUFFER_TOO_SMALL) {
-    Buffer = AllocatePool (BufferSize);
-<<<<<<< HEAD
-    // MU_CHANGE - If allocation fails, return NULL
-=======
-    // MU_CHANGE START
->>>>>>> 3657711b
-    if (Buffer == NULL) {
-      ASSERT (Buffer != NULL);
-      return NULL;
-    }
-<<<<<<< HEAD
-=======
-
-    // MU_CHANGE END
->>>>>>> 3657711b
-  }
-
-  Status = FHand->GetInfo (
-                    FHand,
-                    InfoType,
-                    &BufferSize,
-                    Buffer
-                    );
-
-  return Buffer;
-}
-
-/**
-
-  Get file type base on the file name.
-  Just cut the file name, from the ".". eg ".efi"
-
-  @param FileName  File need to be checked.
-
-  @retval the file type string.
-
-**/
-CHAR16 *
-LibGetTypeFromName (
-  IN CHAR16  *FileName
-  )
-{
-  UINTN  Index;
-
-  Index = StrLen (FileName) - 1;
-  while ((FileName[Index] != L'.') && (Index != 0)) {
-    Index--;
-  }
-
-  return Index == 0 ? NULL : &FileName[Index];
-}
-
-/**
-  Converts the unicode character of the string from uppercase to lowercase.
-  This is a internal function.
-
-  @param ConfigString  String to be converted
-
-**/
-VOID
-LibToLowerString (
-  IN CHAR16  *String
-  )
-{
-  CHAR16  *TmpStr;
-
-  for (TmpStr = String; *TmpStr != L'\0'; TmpStr++) {
-    if ((*TmpStr >= L'A') && (*TmpStr <= L'Z')) {
-      *TmpStr = (CHAR16)(*TmpStr - L'A' + L'a');
-    }
-  }
-}
-
-/**
-
-  Check whether current FileName point to a valid
-  Efi Image File.
-
-  @param FileName  File need to be checked.
-
-  @retval TRUE  Is Efi Image
-  @retval FALSE Not a valid Efi Image
-
-**/
-BOOLEAN
-LibIsSupportedFileType (
-  IN UINT16  *FileName
-  )
-{
-  CHAR16   *InputFileType;
-  CHAR16   *TmpStr;
-  BOOLEAN  IsSupported;
-
-  if (gFileExplorerPrivate.FileType == NULL) {
-    return TRUE;
-  }
-
-  InputFileType = LibGetTypeFromName (FileName);
-  //
-  // If the file not has *.* style, always return TRUE.
-  //
-  if (InputFileType == NULL) {
-    return TRUE;
-  }
-
-  TmpStr = AllocateCopyPool (StrSize (InputFileType), InputFileType);
-  ASSERT (TmpStr != NULL);
-  LibToLowerString (TmpStr);
-
-  IsSupported = (StrStr (gFileExplorerPrivate.FileType, TmpStr) == NULL ? FALSE : TRUE);
-
-  FreePool (TmpStr);
-  return IsSupported;
-}
-
-/**
-
-  Append file name to existing file name.
-
-  @param Str1  The existing file name
-  @param Str2  The file name to be appended
-
-  @return Allocate a new string to hold the appended result.
-          Caller is responsible to free the returned string.
-
-**/
-CHAR16 *
-LibAppendFileName (
-  IN  CHAR16  *Str1,
-  IN  CHAR16  *Str2
-  )
-{
-  UINTN   Size1;
-  UINTN   Size2;
-  UINTN   MaxLen;
-  CHAR16  *Str;
-  CHAR16  *TmpStr;
-  CHAR16  *Ptr;
-  CHAR16  *LastSlash;
-
-  Size1 = StrSize (Str1);
-  Size2 = StrSize (Str2);
-
-  //
-  // Check overflow
-  //
-  if (((MAX_UINTN - Size1) < Size2) || ((MAX_UINTN - Size1 - Size2) < sizeof (CHAR16))) {
-    return NULL;
-  }
-
-  MaxLen = (Size1 + Size2 + sizeof (CHAR16))/ sizeof (CHAR16);
-  Str    = AllocateZeroPool (Size1 + Size2 + sizeof (CHAR16));
-  ASSERT (Str != NULL);
-
-  TmpStr = AllocateZeroPool (Size1 + Size2 + sizeof (CHAR16));
-  ASSERT (TmpStr != NULL);
-
-  StrCpyS (Str, MaxLen, Str1);
-  if (!((*Str == '\\') && (*(Str + 1) == 0))) {
-    StrCatS (Str, MaxLen, L"\\");
-  }
-
-  StrCatS (Str, MaxLen, Str2);
-
-  Ptr       = Str;
-  LastSlash = Str;
-  while (*Ptr != 0) {
-    if ((*Ptr == '\\') && (*(Ptr + 1) == '.') && (*(Ptr + 2) == '.') && (*(Ptr + 3) == L'\\')) {
-      //
-      // Convert "\Name\..\" to "\"
-      // DO NOT convert the .. if it is at the end of the string. This will
-      // break the .. behavior in changing directories.
-      //
-
-      //
-      // Use TmpStr as a backup, as StrCpyS in BaseLib does not handle copy of two strings
-      // that overlap.
-      //
-      StrCpyS (TmpStr, MaxLen, Ptr + 3);
-      StrCpyS (LastSlash, MaxLen - ((UINTN)LastSlash - (UINTN)Str) / sizeof (CHAR16), TmpStr);
-      Ptr = LastSlash;
-    } else if ((*Ptr == '\\') && (*(Ptr + 1) == '.') && (*(Ptr + 2) == '\\')) {
-      //
-      // Convert a "\.\" to a "\"
-      //
-
-      //
-      // Use TmpStr as a backup, as StrCpyS in BaseLib does not handle copy of two strings
-      // that overlap.
-      //
-      StrCpyS (TmpStr, MaxLen, Ptr + 2);
-      StrCpyS (Ptr, MaxLen - ((UINTN)Ptr - (UINTN)Str) / sizeof (CHAR16), TmpStr);
-      Ptr = LastSlash;
-    } else if (*Ptr == '\\') {
-      LastSlash = Ptr;
-    }
-
-    Ptr++;
-  }
-
-  FreePool (TmpStr);
-
-  return Str;
-}
-
-/**
-  This function build the FsOptionMenu list which records all
-  available file system in the system. They includes all instances
-  of EFI_SIMPLE_FILE_SYSTEM_PROTOCOL, all instances of EFI_LOAD_FILE_SYSTEM.
-
-
-  @retval  EFI_SUCCESS             Success find the file system
-  @retval  EFI_OUT_OF_RESOURCES    Can not create menu entry
-
-**/
-EFI_STATUS
-LibFindFileSystem (
-  VOID
-  )
-{
-  UINTN                         NoSimpleFsHandles;
-  EFI_HANDLE                    *SimpleFsHandle;
-  UINT16                        *VolumeLabel;
-  UINTN                         Index;
-  EFI_STATUS                    Status;
-  MENU_ENTRY                    *MenuEntry;
-  FILE_CONTEXT                  *FileContext;
-  UINTN                         OptionNumber;
-  EFI_FILE_SYSTEM_VOLUME_LABEL  *Info;
-
-  NoSimpleFsHandles = 0;
-  OptionNumber      = 0;
-
-  //
-  // Locate Handles that support Simple File System protocol
-  //
-  Status = gBS->LocateHandleBuffer (
-                  ByProtocol,
-                  &gEfiSimpleFileSystemProtocolGuid,
-                  NULL,
-                  &NoSimpleFsHandles,
-                  &SimpleFsHandle
-                  );
-  if (!EFI_ERROR (Status)) {
-    //
-    // Find all the instances of the File System prototocol
-    //
-    for (Index = 0; Index < NoSimpleFsHandles; Index++) {
-      //
-      // Allocate pool for this load option
-      //
-      MenuEntry = LibCreateMenuEntry ();
-      if (NULL == MenuEntry) {
-        FreePool (SimpleFsHandle);
-        return EFI_OUT_OF_RESOURCES;
-      }
-
-      FileContext               = (FILE_CONTEXT *)MenuEntry->VariableContext;
-      FileContext->DeviceHandle = SimpleFsHandle[Index];
-      FileContext->FileHandle   = LibOpenRoot (FileContext->DeviceHandle);
-      if (FileContext->FileHandle == NULL) {
-        LibDestroyMenuEntry (MenuEntry);
-        continue;
-      }
-
-      MenuEntry->HelpString   = LibDevicePathToStr (DevicePathFromHandle (FileContext->DeviceHandle));
-      FileContext->FileName   = LibStrDuplicate (L"\\");
-      FileContext->DevicePath = FileDevicePath (FileContext->DeviceHandle, FileContext->FileName);
-      FileContext->IsDir      = TRUE;
-      FileContext->IsRoot     = TRUE;
-
-      //
-      // Get current file system's Volume Label
-      //
-      Info = (EFI_FILE_SYSTEM_VOLUME_LABEL *)LibFileInfo (FileContext->FileHandle, &gEfiFileSystemVolumeLabelInfoIdGuid);
-      if (Info == NULL) {
-        VolumeLabel = L"NO FILE SYSTEM INFO";
-      } else {
-        VolumeLabel = Info->VolumeLabel;
-        if (*VolumeLabel == 0x0000) {
-          VolumeLabel = L"NO VOLUME LABEL";
-        }
-      }
-
-      MenuEntry->DisplayString = AllocateZeroPool (MAX_CHAR);
-      ASSERT (MenuEntry->DisplayString != NULL);
-      UnicodeSPrint (
-        MenuEntry->DisplayString,
-        MAX_CHAR,
-        L"%s, [%s]",
-        VolumeLabel,
-        MenuEntry->HelpString
-        );
-      MenuEntry->DisplayStringToken = HiiSetString (
-                                        gFileExplorerPrivate.FeHiiHandle,
-                                        0,
-                                        MenuEntry->DisplayString,
-                                        NULL
-                                        );
-
-      if (Info != NULL) {
-        FreePool (Info);
-      }
-
-      OptionNumber++;
-      InsertTailList (&gFileExplorerPrivate.FsOptionMenu->Head, &MenuEntry->Link);
-    }
-  }
-
-  if (NoSimpleFsHandles != 0) {
-    FreePool (SimpleFsHandle);
-  }
-
-  gFileExplorerPrivate.FsOptionMenu->MenuNumber = OptionNumber;
-
-  return EFI_SUCCESS;
-}
-
-/**
-  Find the file handle from the input menu info.
-
-  @param  MenuEntry        Input Menu info.
-  @param  RetFileHandle    Return the file handle for the input device path.
-
-  @retval EFI_SUCESS       Find the file handle success.
-  @retval Other            Find the file handle failure.
-**/
-EFI_STATUS
-LibGetFileHandleFromMenu (
-  IN  MENU_ENTRY       *MenuEntry,
-  OUT EFI_FILE_HANDLE  *RetFileHandle
-  )
-{
-  EFI_FILE_HANDLE  Dir;
-  EFI_FILE_HANDLE  NewDir;
-  FILE_CONTEXT     *FileContext;
-  EFI_STATUS       Status;
-
-  FileContext = (FILE_CONTEXT *)MenuEntry->VariableContext;
-  Dir         = FileContext->FileHandle;
-
-  //
-  // Open current directory to get files from it
-  //
-  Status = Dir->Open (
-                  Dir,
-                  &NewDir,
-                  FileContext->FileName,
-                  EFI_FILE_READ_ONLY,
-                  0
-                  );
-  if (EFI_ERROR (Status)) {
-    return Status;
-  }
-
-  if (!FileContext->IsRoot) {
-    Dir->Close (Dir);
-  }
-
-  *RetFileHandle = NewDir;
-
-  return EFI_SUCCESS;
-}
-
-/**
-  Find the file handle from the input device path info.
-
-  @param  RootDirectory    Device path info.
-  @param  RetFileHandle    Return the file handle for the input device path.
-  @param  ParentFileName   Parent file name.
-  @param  DeviceHandle     Driver handle for this partition.
-
-  @retval EFI_SUCESS       Find the file handle success.
-  @retval Other            Find the file handle failure.
-**/
-EFI_STATUS
-LibGetFileHandleFromDevicePath (
-  IN  EFI_DEVICE_PATH_PROTOCOL  *RootDirectory,
-  OUT EFI_FILE_HANDLE           *RetFileHandle,
-  OUT UINT16                    **ParentFileName,
-  OUT EFI_HANDLE                *DeviceHandle
-  )
-{
-  EFI_DEVICE_PATH_PROTOCOL         *DevicePathNode;
-  EFI_DEVICE_PATH_PROTOCOL         *TempDevicePathNode;
-  EFI_STATUS                       Status;
-  EFI_HANDLE                       Handle;
-  EFI_SIMPLE_FILE_SYSTEM_PROTOCOL  *Volume;
-  EFI_FILE_HANDLE                  FileHandle;
-  EFI_FILE_HANDLE                  LastHandle;
-  CHAR16                           *TempPath;
-
-  *ParentFileName = NULL;
-
-  //
-  // Attempt to access the file via a file system interface
-  //
-  DevicePathNode = RootDirectory;
-  Status         = gBS->LocateDevicePath (&gEfiSimpleFileSystemProtocolGuid, &DevicePathNode, &Handle);
-  if (EFI_ERROR (Status)) {
-    return Status;
-  }
-
-  Status = gBS->HandleProtocol (Handle, &gEfiSimpleFileSystemProtocolGuid, (VOID **)&Volume);
-  if (EFI_ERROR (Status)) {
-    return Status;
-  }
-
-  //
-  // Open the Volume to get the File System handle
-  //
-  Status = Volume->OpenVolume (Volume, &FileHandle);
-  if (EFI_ERROR (Status)) {
-    return Status;
-  }
-
-  *DeviceHandle = Handle;
-
-  if (IsDevicePathEnd (DevicePathNode)) {
-    *ParentFileName = AllocateCopyPool (StrSize (L"\\"), L"\\");
-    *RetFileHandle  = FileHandle;
-    return EFI_SUCCESS;
-  }
-
-  //
-  // Duplicate the device path to avoid the access to unaligned device path node.
-  // Because the device path consists of one or more FILE PATH MEDIA DEVICE PATH
-  // nodes, It assures the fields in device path nodes are 2 byte aligned.
-  //
-  TempDevicePathNode = DuplicateDevicePath (DevicePathNode);
-  if (TempDevicePathNode == NULL) {
-    //
-    // Setting Status to an EFI_ERROR value will cause the rest of
-    // the file system support below to be skipped.
-    //
-    Status = EFI_OUT_OF_RESOURCES;
-    goto Done;
-  }
-
-  //
-  // Parse each MEDIA_FILEPATH_DP node. There may be more than one, since the
-  // directory information and filename can be seperate. The goal is to inch
-  // our way down each device path node and close the previous node
-  //
-  DevicePathNode = TempDevicePathNode;
-  while (!EFI_ERROR (Status) && !IsDevicePathEnd (DevicePathNode)) {
-    if ((DevicePathType (DevicePathNode) != MEDIA_DEVICE_PATH) ||
-        (DevicePathSubType (DevicePathNode) != MEDIA_FILEPATH_DP))
-    {
-      Status = EFI_UNSUPPORTED;
-      goto Done;
-    }
-
-    LastHandle = FileHandle;
-    FileHandle = NULL;
-
-    Status = LastHandle->Open (
-                           LastHandle,
-                           &FileHandle,
-                           ((FILEPATH_DEVICE_PATH *)DevicePathNode)->PathName,
-                           EFI_FILE_MODE_READ,
-                           0
-                           );
-    if (*ParentFileName == NULL) {
-      *ParentFileName = AllocateCopyPool (StrSize (((FILEPATH_DEVICE_PATH *)DevicePathNode)->PathName), ((FILEPATH_DEVICE_PATH *)DevicePathNode)->PathName);
-    } else {
-      TempPath = LibAppendFileName (*ParentFileName, ((FILEPATH_DEVICE_PATH *)DevicePathNode)->PathName);
-      if (TempPath == NULL) {
-        LastHandle->Close (LastHandle);
-        Status = EFI_OUT_OF_RESOURCES;
-        goto Done;
-      }
-
-      FreePool (*ParentFileName);
-      *ParentFileName = TempPath;
-    }
-
-    //
-    // Close the previous node
-    //
-    LastHandle->Close (LastHandle);
-
-    DevicePathNode = NextDevicePathNode (DevicePathNode);
-  }
-
-  if (EFI_ERROR (Status)) {
-    goto Done;
-  }
-
-  *RetFileHandle = FileHandle;
-
-  Status = EFI_SUCCESS;
-
-Done:
-  if (TempDevicePathNode != NULL) {
-    FreePool (TempDevicePathNode);
-  }
-
-  if ((FileHandle != NULL) && (EFI_ERROR (Status))) {
-    FileHandle->Close (FileHandle);
-  }
-
-  return Status;
-}
-
-/**
-  Create a new file or folder in current directory.
-
-  @param FileName              Point to the fileNmae or folder name.
-  @param CreateFile            CreateFile== TRUE  means create a new file.
-                               CreateFile== FALSE means create a new Folder.
-
-**/
-EFI_STATUS
-LibCreateNewFile (
-  IN CHAR16   *FileName,
-  IN BOOLEAN  CreateFile
-  )
-{
-  EFI_FILE_HANDLE  FileHandle;
-  EFI_FILE_HANDLE  NewHandle;
-  EFI_HANDLE       DeviceHandle;
-  EFI_STATUS       Status;
-  CHAR16           *ParentName;
-  CHAR16           *FullFileName;
-
-  NewHandle    = NULL;
-  FullFileName = NULL;
-  // MU_CHANGE - Check return status of LibGetFileHandleFromDevicePath
-  Status = LibGetFileHandleFromDevicePath (gFileExplorerPrivate.RetDevicePath, &FileHandle, &ParentName, &DeviceHandle);
-  if (EFI_ERROR (Status)) {
-    return EFI_NOT_FOUND;
-  }
-
-<<<<<<< HEAD
-=======
-  // MU_CHANGE [BEGIN] - CodeQL change
-  Status = LibGetFileHandleFromDevicePath (gFileExplorerPrivate.RetDevicePath, &FileHandle, &ParentName, &DeviceHandle);
-  if (EFI_ERROR (Status)) {
-    return Status;
-  }
-
-  // MU_CHANGE [END] - CodeQL change
-
->>>>>>> 3657711b
-  FullFileName = LibAppendFileName (ParentName, FileName);
-  if (FullFileName == NULL) {
-    return EFI_OUT_OF_RESOURCES;
-  }
-
-  if (CreateFile) {
-    Status = FileHandle->Open (
-                           FileHandle,
-                           &NewHandle,
-                           FullFileName,
-                           EFI_FILE_MODE_READ | EFI_FILE_MODE_WRITE| EFI_FILE_MODE_CREATE,
-                           0
-                           );
-    if (EFI_ERROR (Status)) {
-      FileHandle->Close (FileHandle);
-      return Status;
-    }
-  } else {
-    Status = FileHandle->Open (
-                           FileHandle,
-                           &NewHandle,
-                           FullFileName,
-                           EFI_FILE_MODE_READ | EFI_FILE_MODE_WRITE| EFI_FILE_MODE_CREATE,
-                           EFI_FILE_DIRECTORY
-                           );
-    if (EFI_ERROR (Status)) {
-      FileHandle->Close (FileHandle);
-      return Status;
-    }
-  }
-
-  FileHandle->Close (FileHandle);
-
-  //
-  // Return the DevicePath of the new created file or folder.
-  //
-  gFileExplorerPrivate.RetDevicePath = FileDevicePath (DeviceHandle, FullFileName);
-
-  return EFI_SUCCESS;
-}
-
-/**
-  Find files under current directory.
-
-  All files and sub-directories in current directory
-  will be stored in DirectoryMenu for future use.
-
-  @param FileHandle    Parent file handle.
-  @param FileName      Parent file name.
-  @param DeviceHandle  Driver handle for this partition.
-
-  @retval EFI_SUCCESS         Get files from current dir successfully.
-  @return Other value if can't get files from current dir.
-
-**/
-EFI_STATUS
-LibFindFiles (
-  IN EFI_FILE_HANDLE  FileHandle,
-  IN UINT16           *FileName,
-  IN EFI_HANDLE       DeviceHandle
-  )
-{
-  EFI_FILE_INFO  *DirInfo;
-  UINTN          BufferSize;
-  UINTN          DirBufferSize;
-  MENU_ENTRY     *NewMenuEntry;
-  FILE_CONTEXT   *NewFileContext;
-  UINTN          Pass;
-  EFI_STATUS     Status;
-  UINTN          OptionNumber;
-
-  OptionNumber = 0;
-
-  DirBufferSize = sizeof (EFI_FILE_INFO) + 1024;
-  DirInfo       = AllocateZeroPool (DirBufferSize);
-  if (DirInfo == NULL) {
-    return EFI_OUT_OF_RESOURCES;
-  }
-
-  //
-  // Get all files in current directory
-  // Pass 1 to get Directories
-  // Pass 2 to get files that are EFI images
-  //
-  Status = EFI_SUCCESS;
-  for (Pass = 1; Pass <= 2; Pass++) {
-    FileHandle->SetPosition (FileHandle, 0);
-    for ( ; ;) {
-      BufferSize = DirBufferSize;
-      Status     = FileHandle->Read (FileHandle, &BufferSize, DirInfo);
-      if (EFI_ERROR (Status) || (BufferSize == 0)) {
-        Status = EFI_SUCCESS;
-        break;
-      }
-
-      if ((((DirInfo->Attribute & EFI_FILE_DIRECTORY) != 0) && (Pass == 2)) ||
-          (((DirInfo->Attribute & EFI_FILE_DIRECTORY) == 0) && (Pass == 1))
-          )
-      {
-        //
-        // Pass 1 is for Directories
-        // Pass 2 is for file names
-        //
-        continue;
-      }
-
-      if (!(((DirInfo->Attribute & EFI_FILE_DIRECTORY) != 0) || LibIsSupportedFileType (DirInfo->FileName))) {
-        //
-        // Slip file unless it is a directory entry or a .EFI file
-        //
-        continue;
-      }
-
-      NewMenuEntry = LibCreateMenuEntry ();
-      if (NULL == NewMenuEntry) {
-        Status = EFI_OUT_OF_RESOURCES;
-        goto Done;
-      }
-
-      NewFileContext               = (FILE_CONTEXT *)NewMenuEntry->VariableContext;
-      NewFileContext->DeviceHandle = DeviceHandle;
-      NewFileContext->FileName     = LibAppendFileName (FileName, DirInfo->FileName);
-      if (NewFileContext->FileName == NULL) {
-        LibDestroyMenuEntry (NewMenuEntry);
-        Status = EFI_OUT_OF_RESOURCES;
-        goto Done;
-      }
-
-      NewFileContext->FileHandle = FileHandle;
-      NewFileContext->DevicePath = FileDevicePath (NewFileContext->DeviceHandle, NewFileContext->FileName);
-      NewMenuEntry->HelpString   = NULL;
-      NewFileContext->IsDir      = (BOOLEAN)((DirInfo->Attribute & EFI_FILE_DIRECTORY) == EFI_FILE_DIRECTORY);
-
-      if (NewFileContext->IsDir) {
-        BufferSize                  = StrLen (DirInfo->FileName) * 2 + 6;
-        NewMenuEntry->DisplayString = AllocateZeroPool (BufferSize);
-        UnicodeSPrint (
-          NewMenuEntry->DisplayString,
-          BufferSize,
-          L"<%s>",
-          DirInfo->FileName
-          );
-      } else {
-        NewMenuEntry->DisplayString = LibStrDuplicate (DirInfo->FileName);
-      }
-
-      NewMenuEntry->DisplayStringToken = HiiSetString (
-                                           gFileExplorerPrivate.FeHiiHandle,
-                                           0,
-                                           NewMenuEntry->DisplayString,
-                                           NULL
-                                           );
-
-      NewFileContext->IsRoot = FALSE;
-
-      OptionNumber++;
-      InsertTailList (&gFileExplorerPrivate.FsOptionMenu->Head, &NewMenuEntry->Link);
-    }
-  }
-
-  gFileExplorerPrivate.FsOptionMenu->MenuNumber = OptionNumber;
-
-Done:
-
-  FreePool (DirInfo);
-
-  return Status;
-}
-
-/**
-  Refresh the global UpdateData structure.
-
-**/
-VOID
-LibRefreshUpdateData (
-  VOID
-  )
-{
-  //
-  // Free current updated date
-  //
-  if (mLibStartOpCodeHandle != NULL) {
-    HiiFreeOpCodeHandle (mLibStartOpCodeHandle);
-  }
-
-  if (mLibEndOpCodeHandle != NULL) {
-    HiiFreeOpCodeHandle (mLibEndOpCodeHandle);
-  }
-
-  //
-  // Create new OpCode Handle
-  //
-  mLibStartOpCodeHandle = HiiAllocateOpCodeHandle ();
-  mLibEndOpCodeHandle   = HiiAllocateOpCodeHandle ();
-
-  //
-  // Create Hii Extend Label OpCode as the start opcode
-  //
-  mLibStartLabel = (EFI_IFR_GUID_LABEL *)HiiCreateGuidOpCode (
-                                           mLibStartOpCodeHandle,
-                                           &gEfiIfrTianoGuid,
-                                           NULL,
-                                           sizeof (EFI_IFR_GUID_LABEL)
-                                           );
-  mLibStartLabel->ExtendOpCode = EFI_IFR_EXTEND_OP_LABEL;
-
-  mLibStartLabel->Number = FORM_FILE_EXPLORER_ID;
-
-  //
-  // Create Hii Extend Label OpCode as the start opcode
-  //
-  mLibEndLabel = (EFI_IFR_GUID_LABEL *)HiiCreateGuidOpCode (
-                                         mLibEndOpCodeHandle,
-                                         &gEfiIfrTianoGuid,
-                                         NULL,
-                                         sizeof (EFI_IFR_GUID_LABEL)
-                                         );
-  mLibEndLabel->ExtendOpCode = EFI_IFR_EXTEND_OP_LABEL;
-
-  mLibEndLabel->Number = LABEL_END;
-}
-
-/**
-
-  Update the File Explore page.
-
-**/
-VOID
-LibUpdateFileExplorePage (
-  VOID
-  )
-{
-  UINTN         Index;
-  MENU_ENTRY    *NewMenuEntry;
-  FILE_CONTEXT  *NewFileContext;
-  MENU_OPTION   *MenuOption;
-  BOOLEAN       CreateNewFile;
-
-  NewMenuEntry   = NULL;
-  NewFileContext = NULL;
-  CreateNewFile  = FALSE;
-
-  LibRefreshUpdateData ();
-  MenuOption = gFileExplorerPrivate.FsOptionMenu;
-
-  mQuestionIdUpdate += QUESTION_ID_UPDATE_STEP;
-
-  for (Index = 0; Index < MenuOption->MenuNumber; Index++) {
-    NewMenuEntry   = LibGetMenuEntry (MenuOption, Index);
-    NewFileContext = (FILE_CONTEXT *)NewMenuEntry->VariableContext;
-
-    if (!NewFileContext->IsRoot && !CreateNewFile) {
-      HiiCreateGotoOpCode (
-        mLibStartOpCodeHandle,
-        FORM_ADD_NEW_FILE_ID,
-        STRING_TOKEN (STR_NEW_FILE),
-        STRING_TOKEN (STR_NEW_FILE_HELP),
-        EFI_IFR_FLAG_CALLBACK,
-        (UINT16)(mNewFileQuestionId++)
-        );
-      HiiCreateGotoOpCode (
-        mLibStartOpCodeHandle,
-        FORM_ADD_NEW_FOLDER_ID,
-        STRING_TOKEN (STR_NEW_FOLDER),
-        STRING_TOKEN (STR_NEW_FOLDER_HELP),
-        EFI_IFR_FLAG_CALLBACK,
-        (UINT16)(mNewFolderQuestionId++)
-        );
-      HiiCreateTextOpCode (
-        mLibStartOpCodeHandle,
-        STRING_TOKEN (STR_NULL_STRING),
-        STRING_TOKEN (STR_NULL_STRING),
-        0
-        );
-      CreateNewFile = TRUE;
-    }
-
-    if (!NewFileContext->IsDir) {
-      //
-      // Create Text opcode for directory, also create Text opcode for file in FileExplorerStateBootFromFile.
-      //
-      HiiCreateActionOpCode (
-        mLibStartOpCodeHandle,
-        (UINT16)(FILE_OPTION_OFFSET + Index + mQuestionIdUpdate),
-        NewMenuEntry->DisplayStringToken,
-        STRING_TOKEN (STR_NULL_STRING),
-        EFI_IFR_FLAG_CALLBACK,
-        0
-        );
-    } else {
-      //
-      // Create Goto opcode for file in FileExplorerStateAddBootOption or FileExplorerStateAddDriverOptionState.
-      //
-      HiiCreateGotoOpCode (
-        mLibStartOpCodeHandle,
-        FORM_FILE_EXPLORER_ID,
-        NewMenuEntry->DisplayStringToken,
-        STRING_TOKEN (STR_NULL_STRING),
-        EFI_IFR_FLAG_CALLBACK,
-        (UINT16)(FILE_OPTION_OFFSET + Index + mQuestionIdUpdate)
-        );
-    }
-  }
-
-  HiiUpdateForm (
-    gFileExplorerPrivate.FeHiiHandle,
-    &FileExplorerGuid,
-    FORM_FILE_EXPLORER_ID,
-    mLibStartOpCodeHandle, // Label FORM_FILE_EXPLORER_ID
-    mLibEndOpCodeHandle    // LABEL_END
-    );
-}
-
-/**
-  Update the file explower page with the refershed file system.
-
-  @param KeyValue        Key value to identify the type of data to expect.
-
-  @retval  EFI_SUCCESS   Update the file explorer form success.
-  @retval  other errors  Error occur when parse one directory.
-
-**/
-EFI_STATUS
-LibUpdateFileExplorer (
-  IN UINT16  KeyValue
-  )
-{
-  UINT16           FileOptionMask;
-  MENU_ENTRY       *NewMenuEntry;
-  FILE_CONTEXT     *NewFileContext;
-  EFI_STATUS       Status;
-  EFI_FILE_HANDLE  FileHandle;
-
-  Status         = EFI_SUCCESS;
-  FileOptionMask = (UINT16)(FILE_OPTION_MASK & KeyValue) - mQuestionIdUpdate;
-  NewMenuEntry   = LibGetMenuEntry (gFileExplorerPrivate.FsOptionMenu, FileOptionMask);
-  NewFileContext = (FILE_CONTEXT *)NewMenuEntry->VariableContext;
-
-  if (NewFileContext->IsDir) {
-    RemoveEntryList (&NewMenuEntry->Link);
-    LibFreeMenu (gFileExplorerPrivate.FsOptionMenu);
-    Status = LibGetFileHandleFromMenu (NewMenuEntry, &FileHandle);
-    if (!EFI_ERROR (Status)) {
-      Status = LibFindFiles (FileHandle, NewFileContext->FileName, NewFileContext->DeviceHandle);
-      if (!EFI_ERROR (Status)) {
-        LibUpdateFileExplorePage ();
-      } else {
-        LibFreeMenu (gFileExplorerPrivate.FsOptionMenu);
-      }
-    }
-
-    LibDestroyMenuEntry (NewMenuEntry);
-  }
-
-  return Status;
-}
-
-/**
-  Get the device path info saved in the menu structure.
-
-  @param KeyValue        Key value to identify the type of data to expect.
-
-**/
-VOID
-LibGetDevicePath (
-  IN UINT16  KeyValue
-  )
-{
-  UINT16        FileOptionMask;
-  MENU_ENTRY    *NewMenuEntry;
-  FILE_CONTEXT  *NewFileContext;
-
-  FileOptionMask = (UINT16)(FILE_OPTION_MASK & KeyValue) - mQuestionIdUpdate;
-
-  NewMenuEntry = LibGetMenuEntry (gFileExplorerPrivate.FsOptionMenu, FileOptionMask);
-
-  NewFileContext = (FILE_CONTEXT *)NewMenuEntry->VariableContext;
-
-  if (gFileExplorerPrivate.RetDevicePath != NULL) {
-    FreePool (gFileExplorerPrivate.RetDevicePath);
-  }
-
-  gFileExplorerPrivate.RetDevicePath = DuplicateDevicePath (NewFileContext->DevicePath);
-}
-
-/**
-  Choose a file in the specified directory.
-
-  If user input NULL for the RootDirectory, will choose file in the system.
-
-  If user input *File != NULL, function will return the allocate device path
-  info for the choosed file, caller has to free the memory after use it.
-
-  @param  RootDirectory    Pointer to the root directory.
-  @param  FileType         The file type need to choose.
-  @param  ChooseHandler    Function pointer to the extra task need to do
-                           after choose one file.
-  @param  File             Return the device path for the last time chosed file.
-
-  @retval EFI_SUCESS             Choose file success.
-  @retval EFI_INVALID_PARAMETER  Both ChooseHandler and return device path are NULL
-                                 One of them must not NULL.
-  @retval Other errors           Choose file failed.
-**/
-EFI_STATUS
-EFIAPI
-ChooseFile (
-  IN  EFI_DEVICE_PATH_PROTOCOL  *RootDirectory,
-  IN  CHAR16                    *FileType   OPTIONAL,
-  IN  CHOOSE_HANDLER            ChooseHandler   OPTIONAL,
-  OUT EFI_DEVICE_PATH_PROTOCOL  **File  OPTIONAL
-  )
-{
-  EFI_FILE_HANDLE  FileHandle;
-  EFI_STATUS       Status;
-  UINT16           *FileName;
-  EFI_HANDLE       DeviceHandle;
-
-  if ((ChooseHandler == NULL) && (File == NULL)) {
-    return EFI_INVALID_PARAMETER;
-  }
-
-  mQuestionIdUpdate = 0;
-  FileName          = NULL;
-
-  gFileExplorerPrivate.RetDevicePath = NULL;
-  gFileExplorerPrivate.ChooseHandler = ChooseHandler;
-  if (FileType != NULL) {
-    gFileExplorerPrivate.FileType = AllocateCopyPool (StrSize (FileType), FileType);
-    ASSERT (gFileExplorerPrivate.FileType != NULL);
-    LibToLowerString (gFileExplorerPrivate.FileType);
-  } else {
-    gFileExplorerPrivate.FileType = NULL;
-  }
-
-  if (RootDirectory == NULL) {
-    Status = LibFindFileSystem ();
-  } else {
-    Status = LibGetFileHandleFromDevicePath (RootDirectory, &FileHandle, &FileName, &DeviceHandle);
-    if (EFI_ERROR (Status)) {
-      goto Done;
-    }
-
-    Status = LibFindFiles (FileHandle, FileName, DeviceHandle);
-  }
-
-  if (EFI_ERROR (Status)) {
-    goto Done;
-  }
-
-  LibUpdateFileExplorePage ();
-
-  gFileExplorerPrivate.FormBrowser2->SendForm (
-                                       gFileExplorerPrivate.FormBrowser2,
-                                       &gFileExplorerPrivate.FeHiiHandle,
-                                       1,
-                                       &FileExplorerGuid,
-                                       0,
-                                       NULL,
-                                       NULL
-                                       );
-
-Done:
-  if ((Status == EFI_SUCCESS) && (File != NULL)) {
-    *File = gFileExplorerPrivate.RetDevicePath;
-  } else if (gFileExplorerPrivate.RetDevicePath != NULL) {
-    FreePool (gFileExplorerPrivate.RetDevicePath);
-  }
-
-  if (gFileExplorerPrivate.FileType != NULL) {
-    FreePool (gFileExplorerPrivate.FileType);
-  }
-
-  LibFreeMenu (gFileExplorerPrivate.FsOptionMenu);
-
-  if (FileName != NULL) {
-    FreePool (FileName);
-  }
-
-  return Status;
-}
-
-/**
-
-  Install Boot Manager Menu driver.
-
-  @param ImageHandle     The image handle.
-  @param SystemTable     The system table.
-
-  @retval  EFI_SUCEESS  Install File explorer library success.
-
-**/
-EFI_STATUS
-EFIAPI
-FileExplorerLibConstructor (
-  IN EFI_HANDLE        ImageHandle,
-  IN EFI_SYSTEM_TABLE  *SystemTable
-  )
-{
-  EFI_STATUS  Status;
-
-  gHiiVendorDevicePath = (HII_VENDOR_DEVICE_PATH *)DuplicateDevicePath ((EFI_DEVICE_PATH_PROTOCOL *)&FeHiiVendorDevicePath);
-  ASSERT (gHiiVendorDevicePath != NULL);
-  CopyGuid (&gHiiVendorDevicePath->VendorDevicePath.Guid, &gEfiCallerIdGuid);
-
-  //
-  // Install Device Path Protocol and Config Access protocol to driver handle
-  //
-  Status = gBS->InstallMultipleProtocolInterfaces (
-                  &gFileExplorerPrivate.FeDriverHandle,
-                  &gEfiDevicePathProtocolGuid,
-                  gHiiVendorDevicePath,
-                  &gEfiHiiConfigAccessProtocolGuid,
-                  &gFileExplorerPrivate.FeConfigAccess,
-                  NULL
-                  );
-  if (Status == EFI_ALREADY_STARTED) {
-    return EFI_SUCCESS;
-  }
-
-  if (EFI_ERROR (Status)) {
-    return Status;
-  }
-
-  //
-  // Post our File Explorer VFR binary to the HII database.
-  //
-  gFileExplorerPrivate.FeHiiHandle = HiiAddPackages (
-                                       &FileExplorerGuid,
-                                       gFileExplorerPrivate.FeDriverHandle,
-                                       FileExplorerVfrBin,
-                                       FileExplorerLibStrings,
-                                       NULL
-                                       );
-  ASSERT (gFileExplorerPrivate.FeHiiHandle != NULL);
-
-  //
-  // Locate Formbrowser2 protocol
-  //
-  Status = gBS->LocateProtocol (&gEfiFormBrowser2ProtocolGuid, NULL, (VOID **)&gFileExplorerPrivate.FormBrowser2);
-  ASSERT_EFI_ERROR (Status);
-
-  InitializeListHead (&gFileExplorerPrivate.FsOptionMenu->Head);
-
-  return EFI_SUCCESS;
-}
-
-/**
-  Unloads the application and its installed protocol.
-
-  @param[in]  ImageHandle       Handle that identifies the image to be unloaded.
-  @param[in]  SystemTable       The system table.
-
-  @retval EFI_SUCCESS           The image has been unloaded.
-**/
-EFI_STATUS
-EFIAPI
-FileExplorerLibDestructor (
-  IN EFI_HANDLE        ImageHandle,
-  IN EFI_SYSTEM_TABLE  *SystemTable
-  )
-{
-  EFI_STATUS  Status;
-
-  ASSERT (gHiiVendorDevicePath != NULL);
-
-  if (gFileExplorerPrivate.FeDriverHandle != NULL) {
-    Status = gBS->UninstallMultipleProtocolInterfaces (
-                    gFileExplorerPrivate.FeDriverHandle,
-                    &gEfiDevicePathProtocolGuid,
-                    gHiiVendorDevicePath,
-                    &gEfiHiiConfigAccessProtocolGuid,
-                    &gFileExplorerPrivate.FeConfigAccess,
-                    NULL
-                    );
-    ASSERT_EFI_ERROR (Status);
-
-    HiiRemovePackages (gFileExplorerPrivate.FeHiiHandle);
-    gFileExplorerPrivate.FeDriverHandle = NULL;
-  }
-
-  FreePool (gHiiVendorDevicePath);
-
-  return EFI_SUCCESS;
-}
+/** @file
+File explorer related functions.
+
+Copyright (c) 2004 - 2019, Intel Corporation. All rights reserved.<BR>
+SPDX-License-Identifier: BSD-2-Clause-Patent
+
+**/
+
+#include "FileExplorer.h"
+
+EFI_GUID  FileExplorerGuid = EFI_FILE_EXPLORE_FORMSET_GUID;
+
+///
+/// File system selection menu
+///
+MENU_OPTION  mFsOptionMenu = {
+  MENU_OPTION_SIGNATURE,
+  { NULL },
+  0,
+  FALSE
+};
+
+FILE_EXPLORER_CALLBACK_DATA  gFileExplorerPrivate = {
+  FILE_EXPLORER_CALLBACK_DATA_SIGNATURE,
+  NULL,
+  NULL,
+  {
+    LibExtractConfig,
+    LibRouteConfig,
+    LibCallback
+  },
+  NULL,
+  &mFsOptionMenu,
+  0
+};
+
+HII_VENDOR_DEVICE_PATH  *gHiiVendorDevicePath;
+
+HII_VENDOR_DEVICE_PATH  FeHiiVendorDevicePath = {
+  {
+    {
+      HARDWARE_DEVICE_PATH,
+      HW_VENDOR_DP,
+      {
+        (UINT8)(sizeof (VENDOR_DEVICE_PATH)),
+        (UINT8)((sizeof (VENDOR_DEVICE_PATH)) >> 8)
+      }
+    },
+    //
+    // Will be replace with gEfiCallerIdGuid in code.
+    //
+    { 0x0, 0x0, 0x0, { 0x0, 0x0, 0x0, 0x0, 0x0, 0x0, 0x0, 0x0 }
+    }
+  },
+  {
+    END_DEVICE_PATH_TYPE,
+    END_ENTIRE_DEVICE_PATH_SUBTYPE,
+    {
+      (UINT8)(END_DEVICE_PATH_LENGTH),
+      (UINT8)((END_DEVICE_PATH_LENGTH) >> 8)
+    }
+  }
+};
+
+VOID                *mLibStartOpCodeHandle = NULL;
+VOID                *mLibEndOpCodeHandle   = NULL;
+EFI_IFR_GUID_LABEL  *mLibStartLabel        = NULL;
+EFI_IFR_GUID_LABEL  *mLibEndLabel          = NULL;
+UINT16              mQuestionIdUpdate;
+CHAR16              mNewFileName[MAX_FILE_NAME_LEN];
+CHAR16              mNewFolderName[MAX_FOLDER_NAME_LEN];
+UINTN               mNewFileQuestionId   = NEW_FILE_QUESTION_ID_BASE;
+UINTN               mNewFolderQuestionId = NEW_FOLDER_QUESTION_ID_BASE;
+
+/**
+  Create a new file or folder in current directory.
+
+  @param FileName              Point to the fileNmae or folder.
+  @param CreateFile            CreateFile== TRUE  means create a new file.
+                               CreateFile== FALSE means create a new Folder.
+
+**/
+EFI_STATUS
+LibCreateNewFile (
+  IN CHAR16   *FileName,
+  IN BOOLEAN  CreateFile
+  );
+
+/**
+  This function allows a caller to extract the current configuration for one
+  or more named elements from the target driver.
+
+
+  @param This            Points to the EFI_HII_CONFIG_ACCESS_PROTOCOL.
+  @param Request         A null-terminated Unicode string in <ConfigRequest> format.
+  @param Progress        On return, points to a character in the Request string.
+                         Points to the string's null terminator if request was successful.
+                         Points to the most recent '&' before the first failing name/value
+                         pair (or the beginning of the string if the failure is in the
+                         first name/value pair) if the request was not successful.
+  @param Results         A null-terminated Unicode string in <ConfigAltResp> format which
+                         has all values filled in for the names in the Request string.
+                         String to be allocated by the called function.
+
+  @retval  EFI_INVALID_PARAMETER  Request is illegal syntax, or unknown name.
+  @retval  EFI_NOT_FOUND          Routing data doesn't match any storage in this driver.
+
+**/
+EFI_STATUS
+EFIAPI
+LibExtractConfig (
+  IN  CONST EFI_HII_CONFIG_ACCESS_PROTOCOL  *This,
+  IN  CONST EFI_STRING                      Request,
+  OUT EFI_STRING                            *Progress,
+  OUT EFI_STRING                            *Results
+  )
+{
+  if ((Progress == NULL) || (Results == NULL)) {
+    return EFI_INVALID_PARAMETER;
+  }
+
+  *Progress = Request;
+  return EFI_NOT_FOUND;
+}
+
+/**
+  This function processes the results of changes in configuration.
+
+
+  @param This            Points to the EFI_HII_CONFIG_ACCESS_PROTOCOL.
+  @param Configuration   A null-terminated Unicode string in <ConfigResp> format.
+  @param Progress        A pointer to a string filled in with the offset of the most
+                         recent '&' before the first failing name/value pair (or the
+                         beginning of the string if the failure is in the first
+                         name/value pair) or the terminating NULL if all was successful.
+
+  @retval  EFI_INVALID_PARAMETER  Configuration is NULL.
+  @retval  EFI_NOT_FOUND          Routing data doesn't match any storage in this driver.
+
+**/
+EFI_STATUS
+EFIAPI
+LibRouteConfig (
+  IN  CONST EFI_HII_CONFIG_ACCESS_PROTOCOL  *This,
+  IN  CONST EFI_STRING                      Configuration,
+  OUT EFI_STRING                            *Progress
+  )
+{
+  if ((Configuration == NULL) || (Progress == NULL)) {
+    return EFI_INVALID_PARAMETER;
+  }
+
+  *Progress = Configuration;
+  return EFI_NOT_FOUND;
+}
+
+/**
+  This function processes the results of changes in configuration.
+  When user select a interactive opcode, this callback will be triggered.
+  Based on the Question(QuestionId) that triggers the callback, the corresponding
+  actions is performed. It handles:
+
+  1) Process the axtra action or exit file explorer when user select one file .
+  2) update of file content if a dir is selected.
+
+  @param This            Points to the EFI_HII_CONFIG_ACCESS_PROTOCOL.
+  @param Action          Specifies the type of action taken by the browser.
+  @param QuestionId      A unique value which is sent to the original exporting driver
+                         so that it can identify the type of data to expect.
+  @param Type            The type of value for the question.
+  @param Value           A pointer to the data being sent to the original exporting driver.
+  @param ActionRequest   On return, points to the action requested by the callback function.
+
+  @retval  EFI_SUCCESS           The callback successfully handled the action.
+  @retval  other error           Error occur when parse one directory.
+**/
+EFI_STATUS
+EFIAPI
+LibCallback (
+  IN  CONST EFI_HII_CONFIG_ACCESS_PROTOCOL  *This,
+  IN  EFI_BROWSER_ACTION                    Action,
+  IN  EFI_QUESTION_ID                       QuestionId,
+  IN  UINT8                                 Type,
+  IN  EFI_IFR_TYPE_VALUE                    *Value,
+  OUT EFI_BROWSER_ACTION_REQUEST            *ActionRequest
+  )
+{
+  EFI_STATUS  Status;
+  BOOLEAN     NeedExit;
+  CHAR16      *NewFileName;
+  CHAR16      *NewFolderName;
+
+  NeedExit      = TRUE;
+  NewFileName   = NULL;
+  NewFolderName = NULL;
+
+  if ((Action != EFI_BROWSER_ACTION_CHANGING) && (Action != EFI_BROWSER_ACTION_CHANGED)) {
+    //
+    // Do nothing for other UEFI Action. Only do call back when data is changed.
+    //
+    return EFI_UNSUPPORTED;
+  }
+
+  if (Action == EFI_BROWSER_ACTION_CHANGED) {
+    if ((Value == NULL) || (ActionRequest == NULL)) {
+      return EFI_INVALID_PARAMETER;
+    }
+
+    if (QuestionId == KEY_VALUE_CREATE_FILE_AND_EXIT) {
+      *ActionRequest = EFI_BROWSER_ACTION_REQUEST_EXIT;
+      if (!IsZeroBuffer (mNewFileName, sizeof (mNewFileName))) {
+        Status = LibCreateNewFile (mNewFileName, TRUE);
+        ZeroMem (mNewFileName, sizeof (mNewFileName));
+      }
+    }
+
+    if (QuestionId == KEY_VALUE_NO_CREATE_FILE_AND_EXIT) {
+      ZeroMem (mNewFileName, sizeof (mNewFileName));
+      *ActionRequest = EFI_BROWSER_ACTION_REQUEST_EXIT;
+    }
+
+    if (QuestionId == KEY_VALUE_CREATE_FOLDER_AND_EXIT) {
+      *ActionRequest = EFI_BROWSER_ACTION_REQUEST_EXIT;
+      if (!IsZeroBuffer (mNewFolderName, sizeof (mNewFolderName))) {
+        Status = LibCreateNewFile (mNewFolderName, FALSE);
+        ZeroMem (mNewFolderName, sizeof (mNewFolderName));
+      }
+    }
+
+    if (QuestionId == KEY_VALUE_NO_CREATE_FOLDER_AND_EXIT) {
+      ZeroMem (mNewFolderName, sizeof (mNewFolderName));
+      *ActionRequest = EFI_BROWSER_ACTION_REQUEST_EXIT;
+    }
+
+    if (QuestionId == NEW_FILE_NAME_ID) {
+      NewFileName = HiiGetString (gFileExplorerPrivate.FeHiiHandle, Value->string, NULL);
+      if (NewFileName != NULL) {
+        StrCpyS (mNewFileName, MAX_FILE_NAME_LEN, NewFileName);
+        FreePool (NewFileName);
+        NewFileName = NULL;
+      } else {
+        return EFI_INVALID_PARAMETER;
+      }
+    }
+
+    if (QuestionId == NEW_FOLDER_NAME_ID) {
+      NewFolderName = HiiGetString (gFileExplorerPrivate.FeHiiHandle, Value->string, NULL);
+      if (NewFolderName != NULL) {
+        StrCpyS (mNewFolderName, MAX_FOLDER_NAME_LEN, NewFolderName);
+        FreePool (NewFolderName);
+        NewFolderName = NULL;
+      } else {
+        return EFI_INVALID_PARAMETER;
+      }
+    }
+
+    if (QuestionId >= FILE_OPTION_OFFSET) {
+      LibGetDevicePath (QuestionId);
+
+      //
+      // Process the extra action.
+      //
+      if (gFileExplorerPrivate.ChooseHandler != NULL) {
+        NeedExit = gFileExplorerPrivate.ChooseHandler (gFileExplorerPrivate.RetDevicePath);
+      }
+
+      if (NeedExit) {
+        *ActionRequest = EFI_BROWSER_ACTION_REQUEST_EXIT;
+      }
+    }
+  } else if (Action == EFI_BROWSER_ACTION_CHANGING) {
+    if (Value == NULL) {
+      return EFI_INVALID_PARAMETER;
+    }
+
+    if (QuestionId >= FILE_OPTION_OFFSET) {
+      LibGetDevicePath (QuestionId);
+      Status = LibUpdateFileExplorer (QuestionId);
+      if (EFI_ERROR (Status)) {
+        return Status;
+      }
+    }
+  }
+
+  return EFI_SUCCESS;
+}
+
+/**
+  Create a menu entry by given menu type.
+
+  @retval NULL           If failed to create the menu.
+  @return the new menu entry.
+
+**/
+MENU_ENTRY *
+LibCreateMenuEntry (
+  VOID
+  )
+{
+  MENU_ENTRY  *MenuEntry;
+
+  //
+  // Create new menu entry
+  //
+  MenuEntry = AllocateZeroPool (sizeof (MENU_ENTRY));
+  if (MenuEntry == NULL) {
+    return NULL;
+  }
+
+  MenuEntry->VariableContext = AllocateZeroPool (sizeof (FILE_CONTEXT));
+  if (MenuEntry->VariableContext == NULL) {
+    FreePool (MenuEntry);
+    return NULL;
+  }
+
+  MenuEntry->Signature = MENU_ENTRY_SIGNATURE;
+  return MenuEntry;
+}
+
+/**
+  Get the Menu Entry from the list in Menu Entry List.
+
+  If MenuNumber is great or equal to the number of Menu
+  Entry in the list, then ASSERT.
+
+  @param MenuOption      The Menu Entry List to read the menu entry.
+  @param MenuNumber      The index of Menu Entry.
+
+  @return The Menu Entry.
+
+**/
+MENU_ENTRY *
+LibGetMenuEntry (
+  MENU_OPTION  *MenuOption,
+  UINTN        MenuNumber
+  )
+{
+  MENU_ENTRY  *NewMenuEntry;
+  UINTN       Index;
+  LIST_ENTRY  *List;
+
+  ASSERT (MenuNumber < MenuOption->MenuNumber);
+
+  List = MenuOption->Head.ForwardLink;
+  for (Index = 0; Index < MenuNumber; Index++) {
+    List = List->ForwardLink;
+  }
+
+  NewMenuEntry = CR (List, MENU_ENTRY, Link, MENU_ENTRY_SIGNATURE);
+
+  return NewMenuEntry;
+}
+
+/**
+  Free up all resource allocated for a BM_MENU_ENTRY.
+
+  @param MenuEntry   A pointer to BM_MENU_ENTRY.
+
+**/
+VOID
+LibDestroyMenuEntry (
+  MENU_ENTRY  *MenuEntry
+  )
+{
+  FILE_CONTEXT  *FileContext;
+
+  FileContext = (FILE_CONTEXT *)MenuEntry->VariableContext;
+
+  if (!FileContext->IsRoot) {
+    if (FileContext->DevicePath != NULL) {
+      FreePool (FileContext->DevicePath);
+    }
+  } else {
+    if (FileContext->FileHandle != NULL) {
+      FileContext->FileHandle->Close (FileContext->FileHandle);
+    }
+  }
+
+  if (FileContext->FileName != NULL) {
+    FreePool (FileContext->FileName);
+  }
+
+  FreePool (FileContext);
+
+  if (MenuEntry->DisplayString != NULL) {
+    FreePool (MenuEntry->DisplayString);
+  }
+
+  if (MenuEntry->HelpString != NULL) {
+    FreePool (MenuEntry->HelpString);
+  }
+
+  FreePool (MenuEntry);
+}
+
+/**
+  Free resources allocated in Allocate Rountine.
+
+  @param FreeMenu        Menu to be freed
+**/
+VOID
+LibFreeMenu (
+  MENU_OPTION  *FreeMenu
+  )
+{
+  MENU_ENTRY  *MenuEntry;
+
+  while (!IsListEmpty (&FreeMenu->Head)) {
+    MenuEntry = CR (
+                  FreeMenu->Head.ForwardLink,
+                  MENU_ENTRY,
+                  Link,
+                  MENU_ENTRY_SIGNATURE
+                  );
+    RemoveEntryList (&MenuEntry->Link);
+    LibDestroyMenuEntry (MenuEntry);
+  }
+
+  FreeMenu->MenuNumber = 0;
+}
+
+/**
+
+  Function opens and returns a file handle to the root directory of a volume.
+
+  @param DeviceHandle    A handle for a device
+
+  @return A valid file handle or NULL is returned
+
+**/
+EFI_FILE_HANDLE
+LibOpenRoot (
+  IN EFI_HANDLE  DeviceHandle
+  )
+{
+  EFI_STATUS                       Status;
+  EFI_SIMPLE_FILE_SYSTEM_PROTOCOL  *Volume;
+  EFI_FILE_HANDLE                  File;
+
+  File = NULL;
+
+  //
+  // File the file system interface to the device
+  //
+  Status = gBS->HandleProtocol (
+                  DeviceHandle,
+                  &gEfiSimpleFileSystemProtocolGuid,
+                  (VOID *)&Volume
+                  );
+
+  //
+  // Open the root directory of the volume
+  //
+  if (!EFI_ERROR (Status)) {
+    Status = Volume->OpenVolume (
+                       Volume,
+                       &File
+                       );
+  }
+
+  //
+  // Done
+  //
+  return EFI_ERROR (Status) ? NULL : File;
+}
+
+/**
+  This function converts an input device structure to a Unicode string.
+
+  @param DevPath                  A pointer to the device path structure.
+
+  @return A new allocated Unicode string that represents the device path.
+
+**/
+CHAR16 *
+LibDevicePathToStr (
+  IN EFI_DEVICE_PATH_PROTOCOL  *DevPath
+  )
+{
+  EFI_STATUS                        Status;
+  CHAR16                            *ToText;
+  EFI_DEVICE_PATH_TO_TEXT_PROTOCOL  *DevPathToText;
+
+  if (DevPath == NULL) {
+    return NULL;
+  }
+
+  Status = gBS->LocateProtocol (
+                  &gEfiDevicePathToTextProtocolGuid,
+                  NULL,
+                  (VOID **)&DevPathToText
+                  );
+  ASSERT_EFI_ERROR (Status);
+  ToText = DevPathToText->ConvertDevicePathToText (
+                            DevPath,
+                            FALSE,
+                            TRUE
+                            );
+  ASSERT (ToText != NULL);
+
+  return ToText;
+}
+
+/**
+  Duplicate a string.
+
+  @param Src             The source.
+
+  @return A new string which is duplicated copy of the source.
+  @retval NULL If there is not enough memory.
+
+**/
+CHAR16 *
+LibStrDuplicate (
+  IN CHAR16  *Src
+  )
+{
+  CHAR16  *Dest;
+  UINTN   Size;
+
+  Size = StrSize (Src);
+  Dest = AllocateZeroPool (Size);
+  ASSERT (Dest != NULL);
+  if (Dest != NULL) {
+    CopyMem (Dest, Src, Size);
+  }
+
+  return Dest;
+}
+
+/**
+
+  Function gets the file information from an open file descriptor, and stores it
+  in a buffer allocated from pool.
+
+  @param FHand           File Handle.
+  @param InfoType        Info type need to get.
+
+  @retval                A pointer to a buffer with file information or NULL is returned
+
+**/
+VOID *
+LibFileInfo (
+  IN EFI_FILE_HANDLE  FHand,
+  IN EFI_GUID         *InfoType
+  )
+{
+  EFI_STATUS     Status;
+  EFI_FILE_INFO  *Buffer;
+  UINTN          BufferSize;
+
+  Buffer     = NULL;
+  BufferSize = 0;
+
+  Status = FHand->GetInfo (
+                    FHand,
+                    InfoType,
+                    &BufferSize,
+                    Buffer
+                    );
+  if (Status == EFI_BUFFER_TOO_SMALL) {
+    Buffer = AllocatePool (BufferSize);
+
+    // MU_CHANGE START
+    if (Buffer == NULL) {
+      ASSERT (Buffer != NULL);
+      return NULL;
+    }
+    // MU_CHANGE END
+  }
+
+  Status = FHand->GetInfo (
+                    FHand,
+                    InfoType,
+                    &BufferSize,
+                    Buffer
+                    );
+
+  return Buffer;
+}
+
+/**
+
+  Get file type base on the file name.
+  Just cut the file name, from the ".". eg ".efi"
+
+  @param FileName  File need to be checked.
+
+  @retval the file type string.
+
+**/
+CHAR16 *
+LibGetTypeFromName (
+  IN CHAR16  *FileName
+  )
+{
+  UINTN  Index;
+
+  Index = StrLen (FileName) - 1;
+  while ((FileName[Index] != L'.') && (Index != 0)) {
+    Index--;
+  }
+
+  return Index == 0 ? NULL : &FileName[Index];
+}
+
+/**
+  Converts the unicode character of the string from uppercase to lowercase.
+  This is a internal function.
+
+  @param ConfigString  String to be converted
+
+**/
+VOID
+LibToLowerString (
+  IN CHAR16  *String
+  )
+{
+  CHAR16  *TmpStr;
+
+  for (TmpStr = String; *TmpStr != L'\0'; TmpStr++) {
+    if ((*TmpStr >= L'A') && (*TmpStr <= L'Z')) {
+      *TmpStr = (CHAR16)(*TmpStr - L'A' + L'a');
+    }
+  }
+}
+
+/**
+
+  Check whether current FileName point to a valid
+  Efi Image File.
+
+  @param FileName  File need to be checked.
+
+  @retval TRUE  Is Efi Image
+  @retval FALSE Not a valid Efi Image
+
+**/
+BOOLEAN
+LibIsSupportedFileType (
+  IN UINT16  *FileName
+  )
+{
+  CHAR16   *InputFileType;
+  CHAR16   *TmpStr;
+  BOOLEAN  IsSupported;
+
+  if (gFileExplorerPrivate.FileType == NULL) {
+    return TRUE;
+  }
+
+  InputFileType = LibGetTypeFromName (FileName);
+  //
+  // If the file not has *.* style, always return TRUE.
+  //
+  if (InputFileType == NULL) {
+    return TRUE;
+  }
+
+  TmpStr = AllocateCopyPool (StrSize (InputFileType), InputFileType);
+  ASSERT (TmpStr != NULL);
+  LibToLowerString (TmpStr);
+
+  IsSupported = (StrStr (gFileExplorerPrivate.FileType, TmpStr) == NULL ? FALSE : TRUE);
+
+  FreePool (TmpStr);
+  return IsSupported;
+}
+
+/**
+
+  Append file name to existing file name.
+
+  @param Str1  The existing file name
+  @param Str2  The file name to be appended
+
+  @return Allocate a new string to hold the appended result.
+          Caller is responsible to free the returned string.
+
+**/
+CHAR16 *
+LibAppendFileName (
+  IN  CHAR16  *Str1,
+  IN  CHAR16  *Str2
+  )
+{
+  UINTN   Size1;
+  UINTN   Size2;
+  UINTN   MaxLen;
+  CHAR16  *Str;
+  CHAR16  *TmpStr;
+  CHAR16  *Ptr;
+  CHAR16  *LastSlash;
+
+  Size1 = StrSize (Str1);
+  Size2 = StrSize (Str2);
+
+  //
+  // Check overflow
+  //
+  if (((MAX_UINTN - Size1) < Size2) || ((MAX_UINTN - Size1 - Size2) < sizeof (CHAR16))) {
+    return NULL;
+  }
+
+  MaxLen = (Size1 + Size2 + sizeof (CHAR16))/ sizeof (CHAR16);
+  Str    = AllocateZeroPool (Size1 + Size2 + sizeof (CHAR16));
+  ASSERT (Str != NULL);
+
+  TmpStr = AllocateZeroPool (Size1 + Size2 + sizeof (CHAR16));
+  ASSERT (TmpStr != NULL);
+
+  StrCpyS (Str, MaxLen, Str1);
+  if (!((*Str == '\\') && (*(Str + 1) == 0))) {
+    StrCatS (Str, MaxLen, L"\\");
+  }
+
+  StrCatS (Str, MaxLen, Str2);
+
+  Ptr       = Str;
+  LastSlash = Str;
+  while (*Ptr != 0) {
+    if ((*Ptr == '\\') && (*(Ptr + 1) == '.') && (*(Ptr + 2) == '.') && (*(Ptr + 3) == L'\\')) {
+      //
+      // Convert "\Name\..\" to "\"
+      // DO NOT convert the .. if it is at the end of the string. This will
+      // break the .. behavior in changing directories.
+      //
+
+      //
+      // Use TmpStr as a backup, as StrCpyS in BaseLib does not handle copy of two strings
+      // that overlap.
+      //
+      StrCpyS (TmpStr, MaxLen, Ptr + 3);
+      StrCpyS (LastSlash, MaxLen - ((UINTN)LastSlash - (UINTN)Str) / sizeof (CHAR16), TmpStr);
+      Ptr = LastSlash;
+    } else if ((*Ptr == '\\') && (*(Ptr + 1) == '.') && (*(Ptr + 2) == '\\')) {
+      //
+      // Convert a "\.\" to a "\"
+      //
+
+      //
+      // Use TmpStr as a backup, as StrCpyS in BaseLib does not handle copy of two strings
+      // that overlap.
+      //
+      StrCpyS (TmpStr, MaxLen, Ptr + 2);
+      StrCpyS (Ptr, MaxLen - ((UINTN)Ptr - (UINTN)Str) / sizeof (CHAR16), TmpStr);
+      Ptr = LastSlash;
+    } else if (*Ptr == '\\') {
+      LastSlash = Ptr;
+    }
+
+    Ptr++;
+  }
+
+  FreePool (TmpStr);
+
+  return Str;
+}
+
+/**
+  This function build the FsOptionMenu list which records all
+  available file system in the system. They includes all instances
+  of EFI_SIMPLE_FILE_SYSTEM_PROTOCOL, all instances of EFI_LOAD_FILE_SYSTEM.
+
+
+  @retval  EFI_SUCCESS             Success find the file system
+  @retval  EFI_OUT_OF_RESOURCES    Can not create menu entry
+
+**/
+EFI_STATUS
+LibFindFileSystem (
+  VOID
+  )
+{
+  UINTN                         NoSimpleFsHandles;
+  EFI_HANDLE                    *SimpleFsHandle;
+  UINT16                        *VolumeLabel;
+  UINTN                         Index;
+  EFI_STATUS                    Status;
+  MENU_ENTRY                    *MenuEntry;
+  FILE_CONTEXT                  *FileContext;
+  UINTN                         OptionNumber;
+  EFI_FILE_SYSTEM_VOLUME_LABEL  *Info;
+
+  NoSimpleFsHandles = 0;
+  OptionNumber      = 0;
+
+  //
+  // Locate Handles that support Simple File System protocol
+  //
+  Status = gBS->LocateHandleBuffer (
+                  ByProtocol,
+                  &gEfiSimpleFileSystemProtocolGuid,
+                  NULL,
+                  &NoSimpleFsHandles,
+                  &SimpleFsHandle
+                  );
+  if (!EFI_ERROR (Status)) {
+    //
+    // Find all the instances of the File System prototocol
+    //
+    for (Index = 0; Index < NoSimpleFsHandles; Index++) {
+      //
+      // Allocate pool for this load option
+      //
+      MenuEntry = LibCreateMenuEntry ();
+      if (NULL == MenuEntry) {
+        FreePool (SimpleFsHandle);
+        return EFI_OUT_OF_RESOURCES;
+      }
+
+      FileContext               = (FILE_CONTEXT *)MenuEntry->VariableContext;
+      FileContext->DeviceHandle = SimpleFsHandle[Index];
+      FileContext->FileHandle   = LibOpenRoot (FileContext->DeviceHandle);
+      if (FileContext->FileHandle == NULL) {
+        LibDestroyMenuEntry (MenuEntry);
+        continue;
+      }
+
+      MenuEntry->HelpString   = LibDevicePathToStr (DevicePathFromHandle (FileContext->DeviceHandle));
+      FileContext->FileName   = LibStrDuplicate (L"\\");
+      FileContext->DevicePath = FileDevicePath (FileContext->DeviceHandle, FileContext->FileName);
+      FileContext->IsDir      = TRUE;
+      FileContext->IsRoot     = TRUE;
+
+      //
+      // Get current file system's Volume Label
+      //
+      Info = (EFI_FILE_SYSTEM_VOLUME_LABEL *)LibFileInfo (FileContext->FileHandle, &gEfiFileSystemVolumeLabelInfoIdGuid);
+      if (Info == NULL) {
+        VolumeLabel = L"NO FILE SYSTEM INFO";
+      } else {
+        VolumeLabel = Info->VolumeLabel;
+        if (*VolumeLabel == 0x0000) {
+          VolumeLabel = L"NO VOLUME LABEL";
+        }
+      }
+
+      MenuEntry->DisplayString = AllocateZeroPool (MAX_CHAR);
+      ASSERT (MenuEntry->DisplayString != NULL);
+      UnicodeSPrint (
+        MenuEntry->DisplayString,
+        MAX_CHAR,
+        L"%s, [%s]",
+        VolumeLabel,
+        MenuEntry->HelpString
+        );
+      MenuEntry->DisplayStringToken = HiiSetString (
+                                        gFileExplorerPrivate.FeHiiHandle,
+                                        0,
+                                        MenuEntry->DisplayString,
+                                        NULL
+                                        );
+
+      if (Info != NULL) {
+        FreePool (Info);
+      }
+
+      OptionNumber++;
+      InsertTailList (&gFileExplorerPrivate.FsOptionMenu->Head, &MenuEntry->Link);
+    }
+  }
+
+  if (NoSimpleFsHandles != 0) {
+    FreePool (SimpleFsHandle);
+  }
+
+  gFileExplorerPrivate.FsOptionMenu->MenuNumber = OptionNumber;
+
+  return EFI_SUCCESS;
+}
+
+/**
+  Find the file handle from the input menu info.
+
+  @param  MenuEntry        Input Menu info.
+  @param  RetFileHandle    Return the file handle for the input device path.
+
+  @retval EFI_SUCESS       Find the file handle success.
+  @retval Other            Find the file handle failure.
+**/
+EFI_STATUS
+LibGetFileHandleFromMenu (
+  IN  MENU_ENTRY       *MenuEntry,
+  OUT EFI_FILE_HANDLE  *RetFileHandle
+  )
+{
+  EFI_FILE_HANDLE  Dir;
+  EFI_FILE_HANDLE  NewDir;
+  FILE_CONTEXT     *FileContext;
+  EFI_STATUS       Status;
+
+  FileContext = (FILE_CONTEXT *)MenuEntry->VariableContext;
+  Dir         = FileContext->FileHandle;
+
+  //
+  // Open current directory to get files from it
+  //
+  Status = Dir->Open (
+                  Dir,
+                  &NewDir,
+                  FileContext->FileName,
+                  EFI_FILE_READ_ONLY,
+                  0
+                  );
+  if (EFI_ERROR (Status)) {
+    return Status;
+  }
+
+  if (!FileContext->IsRoot) {
+    Dir->Close (Dir);
+  }
+
+  *RetFileHandle = NewDir;
+
+  return EFI_SUCCESS;
+}
+
+/**
+  Find the file handle from the input device path info.
+
+  @param  RootDirectory    Device path info.
+  @param  RetFileHandle    Return the file handle for the input device path.
+  @param  ParentFileName   Parent file name.
+  @param  DeviceHandle     Driver handle for this partition.
+
+  @retval EFI_SUCESS       Find the file handle success.
+  @retval Other            Find the file handle failure.
+**/
+EFI_STATUS
+LibGetFileHandleFromDevicePath (
+  IN  EFI_DEVICE_PATH_PROTOCOL  *RootDirectory,
+  OUT EFI_FILE_HANDLE           *RetFileHandle,
+  OUT UINT16                    **ParentFileName,
+  OUT EFI_HANDLE                *DeviceHandle
+  )
+{
+  EFI_DEVICE_PATH_PROTOCOL         *DevicePathNode;
+  EFI_DEVICE_PATH_PROTOCOL         *TempDevicePathNode;
+  EFI_STATUS                       Status;
+  EFI_HANDLE                       Handle;
+  EFI_SIMPLE_FILE_SYSTEM_PROTOCOL  *Volume;
+  EFI_FILE_HANDLE                  FileHandle;
+  EFI_FILE_HANDLE                  LastHandle;
+  CHAR16                           *TempPath;
+
+  *ParentFileName = NULL;
+
+  //
+  // Attempt to access the file via a file system interface
+  //
+  DevicePathNode = RootDirectory;
+  Status         = gBS->LocateDevicePath (&gEfiSimpleFileSystemProtocolGuid, &DevicePathNode, &Handle);
+  if (EFI_ERROR (Status)) {
+    return Status;
+  }
+
+  Status = gBS->HandleProtocol (Handle, &gEfiSimpleFileSystemProtocolGuid, (VOID **)&Volume);
+  if (EFI_ERROR (Status)) {
+    return Status;
+  }
+
+  //
+  // Open the Volume to get the File System handle
+  //
+  Status = Volume->OpenVolume (Volume, &FileHandle);
+  if (EFI_ERROR (Status)) {
+    return Status;
+  }
+
+  *DeviceHandle = Handle;
+
+  if (IsDevicePathEnd (DevicePathNode)) {
+    *ParentFileName = AllocateCopyPool (StrSize (L"\\"), L"\\");
+    *RetFileHandle  = FileHandle;
+    return EFI_SUCCESS;
+  }
+
+  //
+  // Duplicate the device path to avoid the access to unaligned device path node.
+  // Because the device path consists of one or more FILE PATH MEDIA DEVICE PATH
+  // nodes, It assures the fields in device path nodes are 2 byte aligned.
+  //
+  TempDevicePathNode = DuplicateDevicePath (DevicePathNode);
+  if (TempDevicePathNode == NULL) {
+    //
+    // Setting Status to an EFI_ERROR value will cause the rest of
+    // the file system support below to be skipped.
+    //
+    Status = EFI_OUT_OF_RESOURCES;
+    goto Done;
+  }
+
+  //
+  // Parse each MEDIA_FILEPATH_DP node. There may be more than one, since the
+  // directory information and filename can be seperate. The goal is to inch
+  // our way down each device path node and close the previous node
+  //
+  DevicePathNode = TempDevicePathNode;
+  while (!EFI_ERROR (Status) && !IsDevicePathEnd (DevicePathNode)) {
+    if ((DevicePathType (DevicePathNode) != MEDIA_DEVICE_PATH) ||
+        (DevicePathSubType (DevicePathNode) != MEDIA_FILEPATH_DP))
+    {
+      Status = EFI_UNSUPPORTED;
+      goto Done;
+    }
+
+    LastHandle = FileHandle;
+    FileHandle = NULL;
+
+    Status = LastHandle->Open (
+                           LastHandle,
+                           &FileHandle,
+                           ((FILEPATH_DEVICE_PATH *)DevicePathNode)->PathName,
+                           EFI_FILE_MODE_READ,
+                           0
+                           );
+    if (*ParentFileName == NULL) {
+      *ParentFileName = AllocateCopyPool (StrSize (((FILEPATH_DEVICE_PATH *)DevicePathNode)->PathName), ((FILEPATH_DEVICE_PATH *)DevicePathNode)->PathName);
+    } else {
+      TempPath = LibAppendFileName (*ParentFileName, ((FILEPATH_DEVICE_PATH *)DevicePathNode)->PathName);
+      if (TempPath == NULL) {
+        LastHandle->Close (LastHandle);
+        Status = EFI_OUT_OF_RESOURCES;
+        goto Done;
+      }
+
+      FreePool (*ParentFileName);
+      *ParentFileName = TempPath;
+    }
+
+    //
+    // Close the previous node
+    //
+    LastHandle->Close (LastHandle);
+
+    DevicePathNode = NextDevicePathNode (DevicePathNode);
+  }
+
+  if (EFI_ERROR (Status)) {
+    goto Done;
+  }
+
+  *RetFileHandle = FileHandle;
+
+  Status = EFI_SUCCESS;
+
+Done:
+  if (TempDevicePathNode != NULL) {
+    FreePool (TempDevicePathNode);
+  }
+
+  if ((FileHandle != NULL) && (EFI_ERROR (Status))) {
+    FileHandle->Close (FileHandle);
+  }
+
+  return Status;
+}
+
+/**
+  Create a new file or folder in current directory.
+
+  @param FileName              Point to the fileNmae or folder name.
+  @param CreateFile            CreateFile== TRUE  means create a new file.
+                               CreateFile== FALSE means create a new Folder.
+
+**/
+EFI_STATUS
+LibCreateNewFile (
+  IN CHAR16   *FileName,
+  IN BOOLEAN  CreateFile
+  )
+{
+  EFI_FILE_HANDLE  FileHandle;
+  EFI_FILE_HANDLE  NewHandle;
+  EFI_HANDLE       DeviceHandle;
+  EFI_STATUS       Status;
+  CHAR16           *ParentName;
+  CHAR16           *FullFileName;
+
+  NewHandle    = NULL;
+  FullFileName = NULL;
+  // MU_CHANGE - Check return status of LibGetFileHandleFromDevicePath
+  Status = LibGetFileHandleFromDevicePath (gFileExplorerPrivate.RetDevicePath, &FileHandle, &ParentName, &DeviceHandle);
+  if (EFI_ERROR (Status)) {
+    return EFI_NOT_FOUND;
+  }
+
+
+  // MU_CHANGE [BEGIN] - CodeQL change
+  Status = LibGetFileHandleFromDevicePath (gFileExplorerPrivate.RetDevicePath, &FileHandle, &ParentName, &DeviceHandle);
+  if (EFI_ERROR (Status)) {
+    return Status;
+  }
+
+  // MU_CHANGE [END] - CodeQL change
+
+  FullFileName = LibAppendFileName (ParentName, FileName);
+  if (FullFileName == NULL) {
+    return EFI_OUT_OF_RESOURCES;
+  }
+
+  if (CreateFile) {
+    Status = FileHandle->Open (
+                           FileHandle,
+                           &NewHandle,
+                           FullFileName,
+                           EFI_FILE_MODE_READ | EFI_FILE_MODE_WRITE| EFI_FILE_MODE_CREATE,
+                           0
+                           );
+    if (EFI_ERROR (Status)) {
+      FileHandle->Close (FileHandle);
+      return Status;
+    }
+  } else {
+    Status = FileHandle->Open (
+                           FileHandle,
+                           &NewHandle,
+                           FullFileName,
+                           EFI_FILE_MODE_READ | EFI_FILE_MODE_WRITE| EFI_FILE_MODE_CREATE,
+                           EFI_FILE_DIRECTORY
+                           );
+    if (EFI_ERROR (Status)) {
+      FileHandle->Close (FileHandle);
+      return Status;
+    }
+  }
+
+  FileHandle->Close (FileHandle);
+
+  //
+  // Return the DevicePath of the new created file or folder.
+  //
+  gFileExplorerPrivate.RetDevicePath = FileDevicePath (DeviceHandle, FullFileName);
+
+  return EFI_SUCCESS;
+}
+
+/**
+  Find files under current directory.
+
+  All files and sub-directories in current directory
+  will be stored in DirectoryMenu for future use.
+
+  @param FileHandle    Parent file handle.
+  @param FileName      Parent file name.
+  @param DeviceHandle  Driver handle for this partition.
+
+  @retval EFI_SUCCESS         Get files from current dir successfully.
+  @return Other value if can't get files from current dir.
+
+**/
+EFI_STATUS
+LibFindFiles (
+  IN EFI_FILE_HANDLE  FileHandle,
+  IN UINT16           *FileName,
+  IN EFI_HANDLE       DeviceHandle
+  )
+{
+  EFI_FILE_INFO  *DirInfo;
+  UINTN          BufferSize;
+  UINTN          DirBufferSize;
+  MENU_ENTRY     *NewMenuEntry;
+  FILE_CONTEXT   *NewFileContext;
+  UINTN          Pass;
+  EFI_STATUS     Status;
+  UINTN          OptionNumber;
+
+  OptionNumber = 0;
+
+  DirBufferSize = sizeof (EFI_FILE_INFO) + 1024;
+  DirInfo       = AllocateZeroPool (DirBufferSize);
+  if (DirInfo == NULL) {
+    return EFI_OUT_OF_RESOURCES;
+  }
+
+  //
+  // Get all files in current directory
+  // Pass 1 to get Directories
+  // Pass 2 to get files that are EFI images
+  //
+  Status = EFI_SUCCESS;
+  for (Pass = 1; Pass <= 2; Pass++) {
+    FileHandle->SetPosition (FileHandle, 0);
+    for ( ; ;) {
+      BufferSize = DirBufferSize;
+      Status     = FileHandle->Read (FileHandle, &BufferSize, DirInfo);
+      if (EFI_ERROR (Status) || (BufferSize == 0)) {
+        Status = EFI_SUCCESS;
+        break;
+      }
+
+      if ((((DirInfo->Attribute & EFI_FILE_DIRECTORY) != 0) && (Pass == 2)) ||
+          (((DirInfo->Attribute & EFI_FILE_DIRECTORY) == 0) && (Pass == 1))
+          )
+      {
+        //
+        // Pass 1 is for Directories
+        // Pass 2 is for file names
+        //
+        continue;
+      }
+
+      if (!(((DirInfo->Attribute & EFI_FILE_DIRECTORY) != 0) || LibIsSupportedFileType (DirInfo->FileName))) {
+        //
+        // Slip file unless it is a directory entry or a .EFI file
+        //
+        continue;
+      }
+
+      NewMenuEntry = LibCreateMenuEntry ();
+      if (NULL == NewMenuEntry) {
+        Status = EFI_OUT_OF_RESOURCES;
+        goto Done;
+      }
+
+      NewFileContext               = (FILE_CONTEXT *)NewMenuEntry->VariableContext;
+      NewFileContext->DeviceHandle = DeviceHandle;
+      NewFileContext->FileName     = LibAppendFileName (FileName, DirInfo->FileName);
+      if (NewFileContext->FileName == NULL) {
+        LibDestroyMenuEntry (NewMenuEntry);
+        Status = EFI_OUT_OF_RESOURCES;
+        goto Done;
+      }
+
+      NewFileContext->FileHandle = FileHandle;
+      NewFileContext->DevicePath = FileDevicePath (NewFileContext->DeviceHandle, NewFileContext->FileName);
+      NewMenuEntry->HelpString   = NULL;
+      NewFileContext->IsDir      = (BOOLEAN)((DirInfo->Attribute & EFI_FILE_DIRECTORY) == EFI_FILE_DIRECTORY);
+
+      if (NewFileContext->IsDir) {
+        BufferSize                  = StrLen (DirInfo->FileName) * 2 + 6;
+        NewMenuEntry->DisplayString = AllocateZeroPool (BufferSize);
+        UnicodeSPrint (
+          NewMenuEntry->DisplayString,
+          BufferSize,
+          L"<%s>",
+          DirInfo->FileName
+          );
+      } else {
+        NewMenuEntry->DisplayString = LibStrDuplicate (DirInfo->FileName);
+      }
+
+      NewMenuEntry->DisplayStringToken = HiiSetString (
+                                           gFileExplorerPrivate.FeHiiHandle,
+                                           0,
+                                           NewMenuEntry->DisplayString,
+                                           NULL
+                                           );
+
+      NewFileContext->IsRoot = FALSE;
+
+      OptionNumber++;
+      InsertTailList (&gFileExplorerPrivate.FsOptionMenu->Head, &NewMenuEntry->Link);
+    }
+  }
+
+  gFileExplorerPrivate.FsOptionMenu->MenuNumber = OptionNumber;
+
+Done:
+
+  FreePool (DirInfo);
+
+  return Status;
+}
+
+/**
+  Refresh the global UpdateData structure.
+
+**/
+VOID
+LibRefreshUpdateData (
+  VOID
+  )
+{
+  //
+  // Free current updated date
+  //
+  if (mLibStartOpCodeHandle != NULL) {
+    HiiFreeOpCodeHandle (mLibStartOpCodeHandle);
+  }
+
+  if (mLibEndOpCodeHandle != NULL) {
+    HiiFreeOpCodeHandle (mLibEndOpCodeHandle);
+  }
+
+  //
+  // Create new OpCode Handle
+  //
+  mLibStartOpCodeHandle = HiiAllocateOpCodeHandle ();
+  mLibEndOpCodeHandle   = HiiAllocateOpCodeHandle ();
+
+  //
+  // Create Hii Extend Label OpCode as the start opcode
+  //
+  mLibStartLabel = (EFI_IFR_GUID_LABEL *)HiiCreateGuidOpCode (
+                                           mLibStartOpCodeHandle,
+                                           &gEfiIfrTianoGuid,
+                                           NULL,
+                                           sizeof (EFI_IFR_GUID_LABEL)
+                                           );
+  mLibStartLabel->ExtendOpCode = EFI_IFR_EXTEND_OP_LABEL;
+
+  mLibStartLabel->Number = FORM_FILE_EXPLORER_ID;
+
+  //
+  // Create Hii Extend Label OpCode as the start opcode
+  //
+  mLibEndLabel = (EFI_IFR_GUID_LABEL *)HiiCreateGuidOpCode (
+                                         mLibEndOpCodeHandle,
+                                         &gEfiIfrTianoGuid,
+                                         NULL,
+                                         sizeof (EFI_IFR_GUID_LABEL)
+                                         );
+  mLibEndLabel->ExtendOpCode = EFI_IFR_EXTEND_OP_LABEL;
+
+  mLibEndLabel->Number = LABEL_END;
+}
+
+/**
+
+  Update the File Explore page.
+
+**/
+VOID
+LibUpdateFileExplorePage (
+  VOID
+  )
+{
+  UINTN         Index;
+  MENU_ENTRY    *NewMenuEntry;
+  FILE_CONTEXT  *NewFileContext;
+  MENU_OPTION   *MenuOption;
+  BOOLEAN       CreateNewFile;
+
+  NewMenuEntry   = NULL;
+  NewFileContext = NULL;
+  CreateNewFile  = FALSE;
+
+  LibRefreshUpdateData ();
+  MenuOption = gFileExplorerPrivate.FsOptionMenu;
+
+  mQuestionIdUpdate += QUESTION_ID_UPDATE_STEP;
+
+  for (Index = 0; Index < MenuOption->MenuNumber; Index++) {
+    NewMenuEntry   = LibGetMenuEntry (MenuOption, Index);
+    NewFileContext = (FILE_CONTEXT *)NewMenuEntry->VariableContext;
+
+    if (!NewFileContext->IsRoot && !CreateNewFile) {
+      HiiCreateGotoOpCode (
+        mLibStartOpCodeHandle,
+        FORM_ADD_NEW_FILE_ID,
+        STRING_TOKEN (STR_NEW_FILE),
+        STRING_TOKEN (STR_NEW_FILE_HELP),
+        EFI_IFR_FLAG_CALLBACK,
+        (UINT16)(mNewFileQuestionId++)
+        );
+      HiiCreateGotoOpCode (
+        mLibStartOpCodeHandle,
+        FORM_ADD_NEW_FOLDER_ID,
+        STRING_TOKEN (STR_NEW_FOLDER),
+        STRING_TOKEN (STR_NEW_FOLDER_HELP),
+        EFI_IFR_FLAG_CALLBACK,
+        (UINT16)(mNewFolderQuestionId++)
+        );
+      HiiCreateTextOpCode (
+        mLibStartOpCodeHandle,
+        STRING_TOKEN (STR_NULL_STRING),
+        STRING_TOKEN (STR_NULL_STRING),
+        0
+        );
+      CreateNewFile = TRUE;
+    }
+
+    if (!NewFileContext->IsDir) {
+      //
+      // Create Text opcode for directory, also create Text opcode for file in FileExplorerStateBootFromFile.
+      //
+      HiiCreateActionOpCode (
+        mLibStartOpCodeHandle,
+        (UINT16)(FILE_OPTION_OFFSET + Index + mQuestionIdUpdate),
+        NewMenuEntry->DisplayStringToken,
+        STRING_TOKEN (STR_NULL_STRING),
+        EFI_IFR_FLAG_CALLBACK,
+        0
+        );
+    } else {
+      //
+      // Create Goto opcode for file in FileExplorerStateAddBootOption or FileExplorerStateAddDriverOptionState.
+      //
+      HiiCreateGotoOpCode (
+        mLibStartOpCodeHandle,
+        FORM_FILE_EXPLORER_ID,
+        NewMenuEntry->DisplayStringToken,
+        STRING_TOKEN (STR_NULL_STRING),
+        EFI_IFR_FLAG_CALLBACK,
+        (UINT16)(FILE_OPTION_OFFSET + Index + mQuestionIdUpdate)
+        );
+    }
+  }
+
+  HiiUpdateForm (
+    gFileExplorerPrivate.FeHiiHandle,
+    &FileExplorerGuid,
+    FORM_FILE_EXPLORER_ID,
+    mLibStartOpCodeHandle, // Label FORM_FILE_EXPLORER_ID
+    mLibEndOpCodeHandle    // LABEL_END
+    );
+}
+
+/**
+  Update the file explower page with the refershed file system.
+
+  @param KeyValue        Key value to identify the type of data to expect.
+
+  @retval  EFI_SUCCESS   Update the file explorer form success.
+  @retval  other errors  Error occur when parse one directory.
+
+**/
+EFI_STATUS
+LibUpdateFileExplorer (
+  IN UINT16  KeyValue
+  )
+{
+  UINT16           FileOptionMask;
+  MENU_ENTRY       *NewMenuEntry;
+  FILE_CONTEXT     *NewFileContext;
+  EFI_STATUS       Status;
+  EFI_FILE_HANDLE  FileHandle;
+
+  Status         = EFI_SUCCESS;
+  FileOptionMask = (UINT16)(FILE_OPTION_MASK & KeyValue) - mQuestionIdUpdate;
+  NewMenuEntry   = LibGetMenuEntry (gFileExplorerPrivate.FsOptionMenu, FileOptionMask);
+  NewFileContext = (FILE_CONTEXT *)NewMenuEntry->VariableContext;
+
+  if (NewFileContext->IsDir) {
+    RemoveEntryList (&NewMenuEntry->Link);
+    LibFreeMenu (gFileExplorerPrivate.FsOptionMenu);
+    Status = LibGetFileHandleFromMenu (NewMenuEntry, &FileHandle);
+    if (!EFI_ERROR (Status)) {
+      Status = LibFindFiles (FileHandle, NewFileContext->FileName, NewFileContext->DeviceHandle);
+      if (!EFI_ERROR (Status)) {
+        LibUpdateFileExplorePage ();
+      } else {
+        LibFreeMenu (gFileExplorerPrivate.FsOptionMenu);
+      }
+    }
+
+    LibDestroyMenuEntry (NewMenuEntry);
+  }
+
+  return Status;
+}
+
+/**
+  Get the device path info saved in the menu structure.
+
+  @param KeyValue        Key value to identify the type of data to expect.
+
+**/
+VOID
+LibGetDevicePath (
+  IN UINT16  KeyValue
+  )
+{
+  UINT16        FileOptionMask;
+  MENU_ENTRY    *NewMenuEntry;
+  FILE_CONTEXT  *NewFileContext;
+
+  FileOptionMask = (UINT16)(FILE_OPTION_MASK & KeyValue) - mQuestionIdUpdate;
+
+  NewMenuEntry = LibGetMenuEntry (gFileExplorerPrivate.FsOptionMenu, FileOptionMask);
+
+  NewFileContext = (FILE_CONTEXT *)NewMenuEntry->VariableContext;
+
+  if (gFileExplorerPrivate.RetDevicePath != NULL) {
+    FreePool (gFileExplorerPrivate.RetDevicePath);
+  }
+
+  gFileExplorerPrivate.RetDevicePath = DuplicateDevicePath (NewFileContext->DevicePath);
+}
+
+/**
+  Choose a file in the specified directory.
+
+  If user input NULL for the RootDirectory, will choose file in the system.
+
+  If user input *File != NULL, function will return the allocate device path
+  info for the choosed file, caller has to free the memory after use it.
+
+  @param  RootDirectory    Pointer to the root directory.
+  @param  FileType         The file type need to choose.
+  @param  ChooseHandler    Function pointer to the extra task need to do
+                           after choose one file.
+  @param  File             Return the device path for the last time chosed file.
+
+  @retval EFI_SUCESS             Choose file success.
+  @retval EFI_INVALID_PARAMETER  Both ChooseHandler and return device path are NULL
+                                 One of them must not NULL.
+  @retval Other errors           Choose file failed.
+**/
+EFI_STATUS
+EFIAPI
+ChooseFile (
+  IN  EFI_DEVICE_PATH_PROTOCOL  *RootDirectory,
+  IN  CHAR16                    *FileType   OPTIONAL,
+  IN  CHOOSE_HANDLER            ChooseHandler   OPTIONAL,
+  OUT EFI_DEVICE_PATH_PROTOCOL  **File  OPTIONAL
+  )
+{
+  EFI_FILE_HANDLE  FileHandle;
+  EFI_STATUS       Status;
+  UINT16           *FileName;
+  EFI_HANDLE       DeviceHandle;
+
+  if ((ChooseHandler == NULL) && (File == NULL)) {
+    return EFI_INVALID_PARAMETER;
+  }
+
+  mQuestionIdUpdate = 0;
+  FileName          = NULL;
+
+  gFileExplorerPrivate.RetDevicePath = NULL;
+  gFileExplorerPrivate.ChooseHandler = ChooseHandler;
+  if (FileType != NULL) {
+    gFileExplorerPrivate.FileType = AllocateCopyPool (StrSize (FileType), FileType);
+    ASSERT (gFileExplorerPrivate.FileType != NULL);
+    LibToLowerString (gFileExplorerPrivate.FileType);
+  } else {
+    gFileExplorerPrivate.FileType = NULL;
+  }
+
+  if (RootDirectory == NULL) {
+    Status = LibFindFileSystem ();
+  } else {
+    Status = LibGetFileHandleFromDevicePath (RootDirectory, &FileHandle, &FileName, &DeviceHandle);
+    if (EFI_ERROR (Status)) {
+      goto Done;
+    }
+
+    Status = LibFindFiles (FileHandle, FileName, DeviceHandle);
+  }
+
+  if (EFI_ERROR (Status)) {
+    goto Done;
+  }
+
+  LibUpdateFileExplorePage ();
+
+  gFileExplorerPrivate.FormBrowser2->SendForm (
+                                       gFileExplorerPrivate.FormBrowser2,
+                                       &gFileExplorerPrivate.FeHiiHandle,
+                                       1,
+                                       &FileExplorerGuid,
+                                       0,
+                                       NULL,
+                                       NULL
+                                       );
+
+Done:
+  if ((Status == EFI_SUCCESS) && (File != NULL)) {
+    *File = gFileExplorerPrivate.RetDevicePath;
+  } else if (gFileExplorerPrivate.RetDevicePath != NULL) {
+    FreePool (gFileExplorerPrivate.RetDevicePath);
+  }
+
+  if (gFileExplorerPrivate.FileType != NULL) {
+    FreePool (gFileExplorerPrivate.FileType);
+  }
+
+  LibFreeMenu (gFileExplorerPrivate.FsOptionMenu);
+
+  if (FileName != NULL) {
+    FreePool (FileName);
+  }
+
+  return Status;
+}
+
+/**
+
+  Install Boot Manager Menu driver.
+
+  @param ImageHandle     The image handle.
+  @param SystemTable     The system table.
+
+  @retval  EFI_SUCEESS  Install File explorer library success.
+
+**/
+EFI_STATUS
+EFIAPI
+FileExplorerLibConstructor (
+  IN EFI_HANDLE        ImageHandle,
+  IN EFI_SYSTEM_TABLE  *SystemTable
+  )
+{
+  EFI_STATUS  Status;
+
+  gHiiVendorDevicePath = (HII_VENDOR_DEVICE_PATH *)DuplicateDevicePath ((EFI_DEVICE_PATH_PROTOCOL *)&FeHiiVendorDevicePath);
+  ASSERT (gHiiVendorDevicePath != NULL);
+  CopyGuid (&gHiiVendorDevicePath->VendorDevicePath.Guid, &gEfiCallerIdGuid);
+
+  //
+  // Install Device Path Protocol and Config Access protocol to driver handle
+  //
+  Status = gBS->InstallMultipleProtocolInterfaces (
+                  &gFileExplorerPrivate.FeDriverHandle,
+                  &gEfiDevicePathProtocolGuid,
+                  gHiiVendorDevicePath,
+                  &gEfiHiiConfigAccessProtocolGuid,
+                  &gFileExplorerPrivate.FeConfigAccess,
+                  NULL
+                  );
+  if (Status == EFI_ALREADY_STARTED) {
+    return EFI_SUCCESS;
+  }
+
+  if (EFI_ERROR (Status)) {
+    return Status;
+  }
+
+  //
+  // Post our File Explorer VFR binary to the HII database.
+  //
+  gFileExplorerPrivate.FeHiiHandle = HiiAddPackages (
+                                       &FileExplorerGuid,
+                                       gFileExplorerPrivate.FeDriverHandle,
+                                       FileExplorerVfrBin,
+                                       FileExplorerLibStrings,
+                                       NULL
+                                       );
+  ASSERT (gFileExplorerPrivate.FeHiiHandle != NULL);
+
+  //
+  // Locate Formbrowser2 protocol
+  //
+  Status = gBS->LocateProtocol (&gEfiFormBrowser2ProtocolGuid, NULL, (VOID **)&gFileExplorerPrivate.FormBrowser2);
+  ASSERT_EFI_ERROR (Status);
+
+  InitializeListHead (&gFileExplorerPrivate.FsOptionMenu->Head);
+
+  return EFI_SUCCESS;
+}
+
+/**
+  Unloads the application and its installed protocol.
+
+  @param[in]  ImageHandle       Handle that identifies the image to be unloaded.
+  @param[in]  SystemTable       The system table.
+
+  @retval EFI_SUCCESS           The image has been unloaded.
+**/
+EFI_STATUS
+EFIAPI
+FileExplorerLibDestructor (
+  IN EFI_HANDLE        ImageHandle,
+  IN EFI_SYSTEM_TABLE  *SystemTable
+  )
+{
+  EFI_STATUS  Status;
+
+  ASSERT (gHiiVendorDevicePath != NULL);
+
+  if (gFileExplorerPrivate.FeDriverHandle != NULL) {
+    Status = gBS->UninstallMultipleProtocolInterfaces (
+                    gFileExplorerPrivate.FeDriverHandle,
+                    &gEfiDevicePathProtocolGuid,
+                    gHiiVendorDevicePath,
+                    &gEfiHiiConfigAccessProtocolGuid,
+                    &gFileExplorerPrivate.FeConfigAccess,
+                    NULL
+                    );
+    ASSERT_EFI_ERROR (Status);
+
+    HiiRemovePackages (gFileExplorerPrivate.FeHiiHandle);
+    gFileExplorerPrivate.FeDriverHandle = NULL;
+  }
+
+  FreePool (gHiiVendorDevicePath);
+
+  return EFI_SUCCESS;
+}