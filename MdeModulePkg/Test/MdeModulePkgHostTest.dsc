## @file
# MdeModulePkg DSC file used to build host-based unit tests.
#
# Copyright (c) 2019 - 2020, Intel Corporation. All rights reserved.<BR>
# Copyright (C) Microsoft Corporation.
# SPDX-License-Identifier: BSD-2-Clause-Patent
#
##

[Defines]
  PLATFORM_NAME           = MdeModulePkgHostTest
  PLATFORM_GUID           = F74AF7C6-698C-4EBA-BA49-FF6816916354
  PLATFORM_VERSION        = 0.1
  DSC_SPECIFICATION       = 0x00010005
  OUTPUT_DIRECTORY        = Build/MdeModulePkg/HostTest
  SUPPORTED_ARCHITECTURES = IA32|X64
  BUILD_TARGETS           = NOOPT
  SKUID_IDENTIFIER        = DEFAULT

!include UnitTestFrameworkPkg/UnitTestFrameworkPkgHost.dsc.inc

[LibraryClasses]
  SafeIntLib|MdePkg/Library/BaseSafeIntLib/BaseSafeIntLib.inf
  SecurityLockAuditLib|MdeModulePkg/Library/SecurityLockAuditLibNull/SecurityLockAuditLibNull.inf    # MU_CHANGE

[Components]
  # MdeModulePkg/Library/DxeResetSystemLib/UnitTest/MockUefiRuntimeServicesTableLib.inf # MU_CHANGE - Move lib to correct home

  #
  # Build MdeModulePkg HOST_APPLICATION Tests
  #
  MdeModulePkg/Library/DxeResetSystemLib/UnitTest/DxeResetSystemLibUnitTestHost.inf {
    <LibraryClasses>
      ResetSystemLib|MdeModulePkg/Library/DxeResetSystemLib/DxeResetSystemLib.inf
      UefiRuntimeServicesTableLib|MdePkg/Test/Library/MockUefiRuntimeServicesTableLib/MockUefiRuntimeServicesTableLib.inf
  }

  MdeModulePkg/Universal/Variable/RuntimeDxe/RuntimeDxeUnitTest/VariableLockRequestToLockUnitTest.inf {
    <LibraryClasses>
      VariablePolicyLib|MdeModulePkg/Library/VariablePolicyLib/VariablePolicyLib.inf
      VariablePolicyHelperLib|MdeModulePkg/Library/VariablePolicyHelperLib/VariablePolicyHelperLib.inf
    <PcdsFixedAtBuild>
      gEfiMdeModulePkgTokenSpaceGuid.PcdAllowVariablePolicyEnforcementDisable|TRUE
  }

  # MU_CHANGE [BEGIN] - Add a host-based unit test for common variable services code.
  MdeModulePkg/Universal/Variable/RuntimeDxe/RuntimeDxeUnitTest/VariableRuntimeDxeUnitTest.inf {
    <LibraryClasses>
      UefiLib|MdePkg/Test/Library/StubUefiLib/StubUefiLib.inf
      VariablePolicyLib|MdeModulePkg/Library/VariablePolicyLib/VariablePolicyLib.inf
      VariablePolicyHelperLib|MdeModulePkg/Library/VariablePolicyHelperLib/VariablePolicyHelperLib.inf
      TpmMeasurementLib|MdeModulePkg/Library/TpmMeasurementLibNull/TpmMeasurementLibNull.inf
      AuthVariableLib|MdeModulePkg/Library/AuthVariableLibNull/AuthVariableLibNull.inf
      DevicePathLib|MdePkg/Library/UefiDevicePathLib/UefiDevicePathLib.inf
      UefiRuntimeLib|MdePkg/Library/UefiRuntimeLib/UefiRuntimeLib.inf
      DxeServicesTableLib|MdePkg/Library/DxeServicesTableLib/DxeServicesTableLib.inf
      UefiRuntimeServicesTableLib|MdePkg/Test/Library/MockUefiRuntimeServicesTableLib/MockUefiRuntimeServicesTableLib.inf
      UefiBootServicesTableLib|MdePkg/Test/Library/MockUefiBootServicesTableLib/MockUefiBootServicesTableLib.inf
      SynchronizationLib|MdePkg/Test/Library/SynchronizationLibHostUnitTest/SynchronizationLibHostUnitTest.inf
      VariableFlashInfoLib|MdeModulePkg/Library/BaseVariableFlashInfoLib/BaseVariableFlashInfoLib.inf
      HobLib|MdePkg/Test/Library/StubHobLib/StubHobLib.inf

      VarCheckLib|MdeModulePkg/Library/VarCheckLib/VarCheckLib.inf
      NULL|MdeModulePkg/Library/VarCheckUefiLib/VarCheckUefiLib.inf
      NULL|MdeModulePkg/Library/VarCheckPolicyLib/VarCheckPolicyLibVariableDxe.inf

    <PcdsFixedAtBuild>
      gEfiMdeModulePkgTokenSpaceGuid.PcdAllowVariablePolicyEnforcementDisable|TRUE
      gEfiMdeModulePkgTokenSpaceGuid.PcdEmuVariableNvModeEnable|TRUE
      # SCT tests are noisy, so disable VERBOSE.
      gUnitTestFrameworkPkgTokenSpaceGuid.PcdUnitTestLogLevel|0x00000007
  }
  # MU_CHANGE [END] - Add a host-based unit test for common variable services code.

  MdeModulePkg/Library/UefiSortLib/UnitTest/UefiSortLibUnitTest.inf {
    <LibraryClasses>
      SortLib|MdeModulePkg/Library/UefiSortLib/UefiSortLib.inf
      DevicePathLib|MdePkg/Library/UefiDevicePathLib/UefiDevicePathLib.inf
      # MU_CHANGE
      # The UefiBootServicesTableLib cannot be used in a generic way, but is
      # safe for this module because it only needs the symbol defined. gBS is
      # never actually used.
      UefiBootServicesTableLib|MdePkg/Library/UefiBootServicesTableLib/UefiBootServicesTableLib.inf
  }

  MdeModulePkg/Bus/Pci/NvmExpressDxe/UnitTest/MediaSanitizeUnitTestHost.inf  # MU_CHANGE - Add Additional Testing

  # MU_CHANGE [BEGIN]
  MdeModulePkg/Library/VariablePolicyLib/VariablePolicyUnitTest/VariablePolicyUnitTest.inf {
    <LibraryClasses>
      VariablePolicyLib|MdeModulePkg/Library/VariablePolicyLib/VariablePolicyLib.inf

    <PcdsFixedAtBuild>
      gEfiMdeModulePkgTokenSpaceGuid.PcdAllowVariablePolicyEnforcementDisable|TRUE
  }
  # MU_CHANGE [END]

  MdeModulePkg/Library/UefiSortLib/GoogleTest/UefiSortLibGoogleTest.inf {
    <LibraryClasses>
      SortLib|MdeModulePkg/Library/UefiSortLib/UefiSortLib.inf
      DevicePathLib|MdePkg/Library/UefiDevicePathLib/UefiDevicePathLib.inf
  }

  MdeModulePkg/Library/ImagePropertiesRecordLib/UnitTest/ImagePropertiesRecordLibUnitTestHost.inf {
    <LibraryClasses>
      ImagePropertiesRecordLib|MdeModulePkg/Library/ImagePropertiesRecordLib/ImagePropertiesRecordLib.inf
      PeCoffGetEntryPointLib|MdePkg/Library/BasePeCoffGetEntryPointLib/BasePeCoffGetEntryPointLib.inf
  }

  #
  # Build HOST_APPLICATION Libraries
  #
  MdeModulePkg/Test/Mock/Library/GoogleTest/MockPciHostBridgeLib/MockPciHostBridgeLib.inf
<<<<<<< HEAD
MdeModulePkg/Test/Mock/Library/GoogleTest/MockCapsuleLib/MockCapsuleLib.inf
  MdeModulePkg/Test/Mock/Library/GoogleTest/MockUefiBootManagerLib/MockUefiBootManagerLib.inf

=======
  MdeModulePkg/Test/Mock/Library/GoogleTest/MockPlatformHookLib/MockPlatformHookLib.inf

>>>>>>> a6e05a73
<|MERGE_RESOLUTION|>--- conflicted
+++ resolved
@@ -1,121 +1,116 @@
-## @file
-# MdeModulePkg DSC file used to build host-based unit tests.
-#
-# Copyright (c) 2019 - 2020, Intel Corporation. All rights reserved.<BR>
-# Copyright (C) Microsoft Corporation.
-# SPDX-License-Identifier: BSD-2-Clause-Patent
-#
-##
-
-[Defines]
-  PLATFORM_NAME           = MdeModulePkgHostTest
-  PLATFORM_GUID           = F74AF7C6-698C-4EBA-BA49-FF6816916354
-  PLATFORM_VERSION        = 0.1
-  DSC_SPECIFICATION       = 0x00010005
-  OUTPUT_DIRECTORY        = Build/MdeModulePkg/HostTest
-  SUPPORTED_ARCHITECTURES = IA32|X64
-  BUILD_TARGETS           = NOOPT
-  SKUID_IDENTIFIER        = DEFAULT
-
-!include UnitTestFrameworkPkg/UnitTestFrameworkPkgHost.dsc.inc
-
-[LibraryClasses]
-  SafeIntLib|MdePkg/Library/BaseSafeIntLib/BaseSafeIntLib.inf
-  SecurityLockAuditLib|MdeModulePkg/Library/SecurityLockAuditLibNull/SecurityLockAuditLibNull.inf    # MU_CHANGE
-
-[Components]
-  # MdeModulePkg/Library/DxeResetSystemLib/UnitTest/MockUefiRuntimeServicesTableLib.inf # MU_CHANGE - Move lib to correct home
-
-  #
-  # Build MdeModulePkg HOST_APPLICATION Tests
-  #
-  MdeModulePkg/Library/DxeResetSystemLib/UnitTest/DxeResetSystemLibUnitTestHost.inf {
-    <LibraryClasses>
-      ResetSystemLib|MdeModulePkg/Library/DxeResetSystemLib/DxeResetSystemLib.inf
-      UefiRuntimeServicesTableLib|MdePkg/Test/Library/MockUefiRuntimeServicesTableLib/MockUefiRuntimeServicesTableLib.inf
-  }
-
-  MdeModulePkg/Universal/Variable/RuntimeDxe/RuntimeDxeUnitTest/VariableLockRequestToLockUnitTest.inf {
-    <LibraryClasses>
-      VariablePolicyLib|MdeModulePkg/Library/VariablePolicyLib/VariablePolicyLib.inf
-      VariablePolicyHelperLib|MdeModulePkg/Library/VariablePolicyHelperLib/VariablePolicyHelperLib.inf
-    <PcdsFixedAtBuild>
-      gEfiMdeModulePkgTokenSpaceGuid.PcdAllowVariablePolicyEnforcementDisable|TRUE
-  }
-
-  # MU_CHANGE [BEGIN] - Add a host-based unit test for common variable services code.
-  MdeModulePkg/Universal/Variable/RuntimeDxe/RuntimeDxeUnitTest/VariableRuntimeDxeUnitTest.inf {
-    <LibraryClasses>
-      UefiLib|MdePkg/Test/Library/StubUefiLib/StubUefiLib.inf
-      VariablePolicyLib|MdeModulePkg/Library/VariablePolicyLib/VariablePolicyLib.inf
-      VariablePolicyHelperLib|MdeModulePkg/Library/VariablePolicyHelperLib/VariablePolicyHelperLib.inf
-      TpmMeasurementLib|MdeModulePkg/Library/TpmMeasurementLibNull/TpmMeasurementLibNull.inf
-      AuthVariableLib|MdeModulePkg/Library/AuthVariableLibNull/AuthVariableLibNull.inf
-      DevicePathLib|MdePkg/Library/UefiDevicePathLib/UefiDevicePathLib.inf
-      UefiRuntimeLib|MdePkg/Library/UefiRuntimeLib/UefiRuntimeLib.inf
-      DxeServicesTableLib|MdePkg/Library/DxeServicesTableLib/DxeServicesTableLib.inf
-      UefiRuntimeServicesTableLib|MdePkg/Test/Library/MockUefiRuntimeServicesTableLib/MockUefiRuntimeServicesTableLib.inf
-      UefiBootServicesTableLib|MdePkg/Test/Library/MockUefiBootServicesTableLib/MockUefiBootServicesTableLib.inf
-      SynchronizationLib|MdePkg/Test/Library/SynchronizationLibHostUnitTest/SynchronizationLibHostUnitTest.inf
-      VariableFlashInfoLib|MdeModulePkg/Library/BaseVariableFlashInfoLib/BaseVariableFlashInfoLib.inf
-      HobLib|MdePkg/Test/Library/StubHobLib/StubHobLib.inf
-
-      VarCheckLib|MdeModulePkg/Library/VarCheckLib/VarCheckLib.inf
-      NULL|MdeModulePkg/Library/VarCheckUefiLib/VarCheckUefiLib.inf
-      NULL|MdeModulePkg/Library/VarCheckPolicyLib/VarCheckPolicyLibVariableDxe.inf
-
-    <PcdsFixedAtBuild>
-      gEfiMdeModulePkgTokenSpaceGuid.PcdAllowVariablePolicyEnforcementDisable|TRUE
-      gEfiMdeModulePkgTokenSpaceGuid.PcdEmuVariableNvModeEnable|TRUE
-      # SCT tests are noisy, so disable VERBOSE.
-      gUnitTestFrameworkPkgTokenSpaceGuid.PcdUnitTestLogLevel|0x00000007
-  }
-  # MU_CHANGE [END] - Add a host-based unit test for common variable services code.
-
-  MdeModulePkg/Library/UefiSortLib/UnitTest/UefiSortLibUnitTest.inf {
-    <LibraryClasses>
-      SortLib|MdeModulePkg/Library/UefiSortLib/UefiSortLib.inf
-      DevicePathLib|MdePkg/Library/UefiDevicePathLib/UefiDevicePathLib.inf
-      # MU_CHANGE
-      # The UefiBootServicesTableLib cannot be used in a generic way, but is
-      # safe for this module because it only needs the symbol defined. gBS is
-      # never actually used.
-      UefiBootServicesTableLib|MdePkg/Library/UefiBootServicesTableLib/UefiBootServicesTableLib.inf
-  }
-
-  MdeModulePkg/Bus/Pci/NvmExpressDxe/UnitTest/MediaSanitizeUnitTestHost.inf  # MU_CHANGE - Add Additional Testing
-
-  # MU_CHANGE [BEGIN]
-  MdeModulePkg/Library/VariablePolicyLib/VariablePolicyUnitTest/VariablePolicyUnitTest.inf {
-    <LibraryClasses>
-      VariablePolicyLib|MdeModulePkg/Library/VariablePolicyLib/VariablePolicyLib.inf
-
-    <PcdsFixedAtBuild>
-      gEfiMdeModulePkgTokenSpaceGuid.PcdAllowVariablePolicyEnforcementDisable|TRUE
-  }
-  # MU_CHANGE [END]
-
-  MdeModulePkg/Library/UefiSortLib/GoogleTest/UefiSortLibGoogleTest.inf {
-    <LibraryClasses>
-      SortLib|MdeModulePkg/Library/UefiSortLib/UefiSortLib.inf
-      DevicePathLib|MdePkg/Library/UefiDevicePathLib/UefiDevicePathLib.inf
-  }
-
-  MdeModulePkg/Library/ImagePropertiesRecordLib/UnitTest/ImagePropertiesRecordLibUnitTestHost.inf {
-    <LibraryClasses>
-      ImagePropertiesRecordLib|MdeModulePkg/Library/ImagePropertiesRecordLib/ImagePropertiesRecordLib.inf
-      PeCoffGetEntryPointLib|MdePkg/Library/BasePeCoffGetEntryPointLib/BasePeCoffGetEntryPointLib.inf
-  }
-
-  #
-  # Build HOST_APPLICATION Libraries
-  #
-  MdeModulePkg/Test/Mock/Library/GoogleTest/MockPciHostBridgeLib/MockPciHostBridgeLib.inf
-<<<<<<< HEAD
-MdeModulePkg/Test/Mock/Library/GoogleTest/MockCapsuleLib/MockCapsuleLib.inf
-  MdeModulePkg/Test/Mock/Library/GoogleTest/MockUefiBootManagerLib/MockUefiBootManagerLib.inf
-
-=======
-  MdeModulePkg/Test/Mock/Library/GoogleTest/MockPlatformHookLib/MockPlatformHookLib.inf
-
->>>>>>> a6e05a73
+## @file
+# MdeModulePkg DSC file used to build host-based unit tests.
+#
+# Copyright (c) 2019 - 2020, Intel Corporation. All rights reserved.<BR>
+# Copyright (C) Microsoft Corporation.
+# SPDX-License-Identifier: BSD-2-Clause-Patent
+#
+##
+
+[Defines]
+  PLATFORM_NAME           = MdeModulePkgHostTest
+  PLATFORM_GUID           = F74AF7C6-698C-4EBA-BA49-FF6816916354
+  PLATFORM_VERSION        = 0.1
+  DSC_SPECIFICATION       = 0x00010005
+  OUTPUT_DIRECTORY        = Build/MdeModulePkg/HostTest
+  SUPPORTED_ARCHITECTURES = IA32|X64
+  BUILD_TARGETS           = NOOPT
+  SKUID_IDENTIFIER        = DEFAULT
+
+!include UnitTestFrameworkPkg/UnitTestFrameworkPkgHost.dsc.inc
+
+[LibraryClasses]
+  SafeIntLib|MdePkg/Library/BaseSafeIntLib/BaseSafeIntLib.inf
+  SecurityLockAuditLib|MdeModulePkg/Library/SecurityLockAuditLibNull/SecurityLockAuditLibNull.inf    # MU_CHANGE
+
+[Components]
+  # MdeModulePkg/Library/DxeResetSystemLib/UnitTest/MockUefiRuntimeServicesTableLib.inf # MU_CHANGE - Move lib to correct home
+
+  #
+  # Build MdeModulePkg HOST_APPLICATION Tests
+  #
+  MdeModulePkg/Library/DxeResetSystemLib/UnitTest/DxeResetSystemLibUnitTestHost.inf {
+    <LibraryClasses>
+      ResetSystemLib|MdeModulePkg/Library/DxeResetSystemLib/DxeResetSystemLib.inf
+      UefiRuntimeServicesTableLib|MdePkg/Test/Library/MockUefiRuntimeServicesTableLib/MockUefiRuntimeServicesTableLib.inf
+  }
+
+  MdeModulePkg/Universal/Variable/RuntimeDxe/RuntimeDxeUnitTest/VariableLockRequestToLockUnitTest.inf {
+    <LibraryClasses>
+      VariablePolicyLib|MdeModulePkg/Library/VariablePolicyLib/VariablePolicyLib.inf
+      VariablePolicyHelperLib|MdeModulePkg/Library/VariablePolicyHelperLib/VariablePolicyHelperLib.inf
+    <PcdsFixedAtBuild>
+      gEfiMdeModulePkgTokenSpaceGuid.PcdAllowVariablePolicyEnforcementDisable|TRUE
+  }
+
+  # MU_CHANGE [BEGIN] - Add a host-based unit test for common variable services code.
+  MdeModulePkg/Universal/Variable/RuntimeDxe/RuntimeDxeUnitTest/VariableRuntimeDxeUnitTest.inf {
+    <LibraryClasses>
+      UefiLib|MdePkg/Test/Library/StubUefiLib/StubUefiLib.inf
+      VariablePolicyLib|MdeModulePkg/Library/VariablePolicyLib/VariablePolicyLib.inf
+      VariablePolicyHelperLib|MdeModulePkg/Library/VariablePolicyHelperLib/VariablePolicyHelperLib.inf
+      TpmMeasurementLib|MdeModulePkg/Library/TpmMeasurementLibNull/TpmMeasurementLibNull.inf
+      AuthVariableLib|MdeModulePkg/Library/AuthVariableLibNull/AuthVariableLibNull.inf
+      DevicePathLib|MdePkg/Library/UefiDevicePathLib/UefiDevicePathLib.inf
+      UefiRuntimeLib|MdePkg/Library/UefiRuntimeLib/UefiRuntimeLib.inf
+      DxeServicesTableLib|MdePkg/Library/DxeServicesTableLib/DxeServicesTableLib.inf
+      UefiRuntimeServicesTableLib|MdePkg/Test/Library/MockUefiRuntimeServicesTableLib/MockUefiRuntimeServicesTableLib.inf
+      UefiBootServicesTableLib|MdePkg/Test/Library/MockUefiBootServicesTableLib/MockUefiBootServicesTableLib.inf
+      SynchronizationLib|MdePkg/Test/Library/SynchronizationLibHostUnitTest/SynchronizationLibHostUnitTest.inf
+      VariableFlashInfoLib|MdeModulePkg/Library/BaseVariableFlashInfoLib/BaseVariableFlashInfoLib.inf
+      HobLib|MdePkg/Test/Library/StubHobLib/StubHobLib.inf
+
+      VarCheckLib|MdeModulePkg/Library/VarCheckLib/VarCheckLib.inf
+      NULL|MdeModulePkg/Library/VarCheckUefiLib/VarCheckUefiLib.inf
+      NULL|MdeModulePkg/Library/VarCheckPolicyLib/VarCheckPolicyLibVariableDxe.inf
+
+    <PcdsFixedAtBuild>
+      gEfiMdeModulePkgTokenSpaceGuid.PcdAllowVariablePolicyEnforcementDisable|TRUE
+      gEfiMdeModulePkgTokenSpaceGuid.PcdEmuVariableNvModeEnable|TRUE
+      # SCT tests are noisy, so disable VERBOSE.
+      gUnitTestFrameworkPkgTokenSpaceGuid.PcdUnitTestLogLevel|0x00000007
+  }
+  # MU_CHANGE [END] - Add a host-based unit test for common variable services code.
+
+  MdeModulePkg/Library/UefiSortLib/UnitTest/UefiSortLibUnitTest.inf {
+    <LibraryClasses>
+      SortLib|MdeModulePkg/Library/UefiSortLib/UefiSortLib.inf
+      DevicePathLib|MdePkg/Library/UefiDevicePathLib/UefiDevicePathLib.inf
+      # MU_CHANGE
+      # The UefiBootServicesTableLib cannot be used in a generic way, but is
+      # safe for this module because it only needs the symbol defined. gBS is
+      # never actually used.
+      UefiBootServicesTableLib|MdePkg/Library/UefiBootServicesTableLib/UefiBootServicesTableLib.inf
+  }
+
+  MdeModulePkg/Bus/Pci/NvmExpressDxe/UnitTest/MediaSanitizeUnitTestHost.inf  # MU_CHANGE - Add Additional Testing
+
+  # MU_CHANGE [BEGIN]
+  MdeModulePkg/Library/VariablePolicyLib/VariablePolicyUnitTest/VariablePolicyUnitTest.inf {
+    <LibraryClasses>
+      VariablePolicyLib|MdeModulePkg/Library/VariablePolicyLib/VariablePolicyLib.inf
+
+    <PcdsFixedAtBuild>
+      gEfiMdeModulePkgTokenSpaceGuid.PcdAllowVariablePolicyEnforcementDisable|TRUE
+  }
+  # MU_CHANGE [END]
+
+  MdeModulePkg/Library/UefiSortLib/GoogleTest/UefiSortLibGoogleTest.inf {
+    <LibraryClasses>
+      SortLib|MdeModulePkg/Library/UefiSortLib/UefiSortLib.inf
+      DevicePathLib|MdePkg/Library/UefiDevicePathLib/UefiDevicePathLib.inf
+  }
+
+  MdeModulePkg/Library/ImagePropertiesRecordLib/UnitTest/ImagePropertiesRecordLibUnitTestHost.inf {
+    <LibraryClasses>
+      ImagePropertiesRecordLib|MdeModulePkg/Library/ImagePropertiesRecordLib/ImagePropertiesRecordLib.inf
+      PeCoffGetEntryPointLib|MdePkg/Library/BasePeCoffGetEntryPointLib/BasePeCoffGetEntryPointLib.inf
+  }
+
+  #
+  # Build HOST_APPLICATION Libraries
+  #
+  MdeModulePkg/Test/Mock/Library/GoogleTest/MockPciHostBridgeLib/MockPciHostBridgeLib.inf
+  MdeModulePkg/Test/Mock/Library/GoogleTest/MockCapsuleLib/MockCapsuleLib.inf
+  MdeModulePkg/Test/Mock/Library/GoogleTest/MockUefiBootManagerLib/MockUefiBootManagerLib.inf
+  MdeModulePkg/Test/Mock/Library/GoogleTest/MockPlatformHookLib/MockPlatformHookLib.inf