--- conflicted
+++ resolved
@@ -1,163 +1,156 @@
-/** @file
-  Google Test mocks for UefiBootServicesTableLib
-
-  Copyright (c) Microsoft Corporation.
-  SPDX-License-Identifier: BSD-2-Clause-Patent
-**/
-#include <GoogleTest/Library/MockUefiBootServicesTableLib.h>
-
-MOCK_INTERFACE_DEFINITION (MockUefiBootServicesTableLib);
-MOCK_FUNCTION_DEFINITION (MockUefiBootServicesTableLib, gBS_GetMemoryMap, 5, EFIAPI);
-MOCK_FUNCTION_DEFINITION (MockUefiBootServicesTableLib, gBS_CreateEvent, 5, EFIAPI);
-MOCK_FUNCTION_DEFINITION (MockUefiBootServicesTableLib, gBS_CloseEvent, 1, EFIAPI);
-MOCK_FUNCTION_DEFINITION (MockUefiBootServicesTableLib, gBS_InstallProtocolInterface, 4, EFIAPI);
-MOCK_FUNCTION_DEFINITION (MockUefiBootServicesTableLib, gBS_UninstallProtocolInterface, 3, EFIAPI);
-MOCK_FUNCTION_DEFINITION (MockUefiBootServicesTableLib, gBS_HandleProtocol, 3, EFIAPI);
-MOCK_FUNCTION_DEFINITION (MockUefiBootServicesTableLib, gBS_RegisterProtocolNotify, 3, EFIAPI);
-MOCK_FUNCTION_DEFINITION (MockUefiBootServicesTableLib, gBS_LocateHandleBuffer, 5, EFIAPI);
-MOCK_FUNCTION_DEFINITION (MockUefiBootServicesTableLib, gBS_LocateProtocol, 3, EFIAPI);
-MOCK_FUNCTION_DEFINITION (MockUefiBootServicesTableLib, gBS_CreateEventEx, 6, EFIAPI);
-MOCK_FUNCTION_DEFINITION (MockUefiBootServicesTableLib, gBS_SetMem, 3, EFIAPI);
-MOCK_FUNCTION_DEFINITION (MockUefiBootServicesTableLib, gBS_CopyMem, 3, EFIAPI);
-MOCK_FUNCTION_DEFINITION (MockUefiBootServicesTableLib, gBS_OpenProtocol, 6, EFIAPI);
-MOCK_FUNCTION_DEFINITION (MockUefiBootServicesTableLib, gBS_CloseProtocol, 4, EFIAPI);
-MOCK_FUNCTION_DEFINITION (MockUefiBootServicesTableLib, gBS_FreePool, 1, EFIAPI);
-MOCK_FUNCTION_DEFINITION (MockUefiBootServicesTableLib, gBS_LocateDevicePath, 3, EFIAPI);
-MOCK_FUNCTION_DEFINITION (MockUefiBootServicesTableLib, gBS_ReinstallProtocolInterface, 4, EFIAPI);
-MOCK_FUNCTION_DEFINITION (MockUefiBootServicesTableLib, gBS_AllocatePool, 3, EFIAPI);
-MOCK_FUNCTION_DEFINITION (MockUefiBootServicesTableLib, gBS_LocateHandle, 5, EFIAPI);
-MOCK_FUNCTION_DEFINITION (MockUefiBootServicesTableLib, gBS_ConnectController, 4, EFIAPI);
-<<<<<<< HEAD
-=======
-MOCK_FUNCTION_DEFINITION (MockUefiBootServicesTableLib, gBS_DisconnectController, 3, EFIAPI);
->>>>>>> 5aa1be53
-
-extern "C" {
-  EFI_STATUS
-  EFIAPI
-  gBS_InstallMultipleProtocolInterfaces (
-    IN OUT EFI_HANDLE  *Handle,
-    ...
-    )
-  {
-    VA_LIST     Args;
-    EFI_STATUS  Status;
-    EFI_GUID    *Protocol;
-    VOID        *Interface;
-    UINTN       Index;
-
-    VA_START (Args, Handle);
-    for (Index = 0, Status = EFI_SUCCESS; !EFI_ERROR (Status); Index++) {
-      //
-      // If protocol is NULL, then it's the end of the list
-      //
-      Protocol = VA_ARG (Args, EFI_GUID *);
-      if (Protocol == NULL) {
-        break;
-      }
-
-      Interface = VA_ARG (Args, VOID *);
-
-      //
-      // Install it
-      //
-      Status = gBS_InstallProtocolInterface (Handle, Protocol, EFI_NATIVE_INTERFACE, Interface);
-    }
-
-    VA_END (Args);
-    return Status;
-  }
-
-  EFI_STATUS
-  EFIAPI
-  gBS_UninstallMultipleProtocolInterfaces (
-    IN EFI_HANDLE  *Handle,
-    ...
-    )
-  {
-    VA_LIST     Args;
-    EFI_STATUS  Status;
-    EFI_GUID    *Protocol;
-    VOID        *Interface;
-    UINTN       Index;
-
-    VA_START (Args, Handle);
-    for (Index = 0, Status = EFI_SUCCESS; !EFI_ERROR (Status); Index++) {
-      //
-      // If protocol is NULL, then it's the end of the list
-      //
-      Protocol = VA_ARG (Args, EFI_GUID *);
-      if (Protocol == NULL) {
-        break;
-      }
-
-      Interface = VA_ARG (Args, VOID *);
-
-      //
-      // Uninstall it
-      //
-      Status = gBS_UninstallProtocolInterface (Handle, Protocol, Interface);
-    }
-
-    VA_END (Args);
-    return Status;
-  }
-}
-
-static EFI_BOOT_SERVICES  LocalBs = {
-  { 0, 0, 0, 0, 0 },                                                                   // EFI_TABLE_HEADER
-  NULL,                                                                                // EFI_RAISE_TPL
-  NULL,                                                                                // EFI_RESTORE_TPL
-  NULL,                                                                                // EFI_ALLOCATE_PAGES
-  NULL,                                                                                // EFI_FREE_PAGES
-  gBS_GetMemoryMap,                                                                    // EFI_GET_MEMORY_MAP
-  gBS_AllocatePool,                                                                    // EFI_ALLOCATE_POOL
-  gBS_FreePool,                                                                        // EFI_FREE_POOL
-  gBS_CreateEvent,                                                                     // EFI_CREATE_EVENT
-  NULL,                                                                                // EFI_SET_TIMER
-  NULL,                                                                                // EFI_WAIT_FOR_EVENT
-  NULL,                                                                                // EFI_SIGNAL_EVENT
-  gBS_CloseEvent,                                                                      // EFI_CLOSE_EVENT
-  NULL,                                                                                // EFI_CHECK_EVENT
-  gBS_InstallProtocolInterface,                                                        // EFI_INSTALL_PROTOCOL_INTERFACE
-  gBS_ReinstallProtocolInterface,                                                      // EFI_REINSTALL_PROTOCOL_INTERFACE
-  gBS_UninstallProtocolInterface,                                                      // EFI_UNINSTALL_PROTOCOL_INTERFACE
-  gBS_HandleProtocol,                                                                  // EFI_HANDLE_PROTOCOL
-  NULL,                                                                                // VOID
-  gBS_RegisterProtocolNotify,                                                          // EFI_REGISTER_PROTOCOL_NOTIFY
-  gBS_LocateHandle,                                                                    // EFI_LOCATE_HANDLE
-  gBS_LocateDevicePath,                                                                // EFI_LOCATE_DEVICE_PATH
-  NULL,                                                                                // EFI_INSTALL_CONFIGURATION_TABLE
-  NULL,                                                                                // EFI_IMAGE_LOAD
-  NULL,                                                                                // EFI_IMAGE_START
-  NULL,                                                                                // EFI_EXIT
-  NULL,                                                                                // EFI_IMAGE_UNLOAD
-  NULL,                                                                                // EFI_EXIT_BOOT_SERVICES
-  NULL,                                                                                // EFI_GET_NEXT_MONOTONIC_COUNT
-  NULL,                                                                                // EFI_STALL
-  NULL,                                                                                // EFI_SET_WATCHDOG_TIMER
-  gBS_ConnectController,                                                               // EFI_CONNECT_CONTROLLER
-<<<<<<< HEAD
-  NULL,                                                                                // EFI_DISCONNECT_CONTROLLER
-=======
-  gBS_DisconnectController,                                                            // EFI_DISCONNECT_CONTROLLER
->>>>>>> 5aa1be53
-  gBS_OpenProtocol,                                                                    // EFI_OPEN_PROTOCOL
-  gBS_CloseProtocol,                                                                   // EFI_CLOSE_PROTOCOL
-  NULL,                                                                                // EFI_OPEN_PROTOCOL_INFORMATION
-  NULL,                                                                                // EFI_PROTOCOLS_PER_HANDLE
-  gBS_LocateHandleBuffer,                                                              // EFI_LOCATE_HANDLE_BUFFER
-  gBS_LocateProtocol,                                                                  // EFI_LOCATE_PROTOCOL
-  gBS_InstallMultipleProtocolInterfaces,                                               // EFI_INSTALL_MULTIPLE_PROTOCOL_INTERFACES
-  (EFI_UNINSTALL_MULTIPLE_PROTOCOL_INTERFACES)gBS_UninstallMultipleProtocolInterfaces, // EFI_UNINSTALL_MULTIPLE_PROTOCOL_INTERFACES
-  NULL,                                                                                // EFI_CALCULATE_CRC32
-  gBS_CopyMem,                                                                         // EFI_COPY_MEM
-  gBS_SetMem,                                                                          // EFI_SET_MEM
-  gBS_CreateEventEx                                                                    // EFI_CREATE_EVENT_EX
-};
-
-extern "C" {
-  EFI_BOOT_SERVICES  *gBS         = &LocalBs;
-  EFI_HANDLE         gImageHandle = NULL;
-  EFI_SYSTEM_TABLE   *gST         = NULL;
-}
+/** @file
+  Google Test mocks for UefiBootServicesTableLib
+
+  Copyright (c) Microsoft Corporation.
+  SPDX-License-Identifier: BSD-2-Clause-Patent
+**/
+#include <GoogleTest/Library/MockUefiBootServicesTableLib.h>
+
+MOCK_INTERFACE_DEFINITION (MockUefiBootServicesTableLib);
+MOCK_FUNCTION_DEFINITION (MockUefiBootServicesTableLib, gBS_GetMemoryMap, 5, EFIAPI);
+MOCK_FUNCTION_DEFINITION (MockUefiBootServicesTableLib, gBS_CreateEvent, 5, EFIAPI);
+MOCK_FUNCTION_DEFINITION (MockUefiBootServicesTableLib, gBS_CloseEvent, 1, EFIAPI);
+MOCK_FUNCTION_DEFINITION (MockUefiBootServicesTableLib, gBS_InstallProtocolInterface, 4, EFIAPI);
+MOCK_FUNCTION_DEFINITION (MockUefiBootServicesTableLib, gBS_UninstallProtocolInterface, 3, EFIAPI);
+MOCK_FUNCTION_DEFINITION (MockUefiBootServicesTableLib, gBS_HandleProtocol, 3, EFIAPI);
+MOCK_FUNCTION_DEFINITION (MockUefiBootServicesTableLib, gBS_RegisterProtocolNotify, 3, EFIAPI);
+MOCK_FUNCTION_DEFINITION (MockUefiBootServicesTableLib, gBS_LocateHandleBuffer, 5, EFIAPI);
+MOCK_FUNCTION_DEFINITION (MockUefiBootServicesTableLib, gBS_LocateProtocol, 3, EFIAPI);
+MOCK_FUNCTION_DEFINITION (MockUefiBootServicesTableLib, gBS_CreateEventEx, 6, EFIAPI);
+MOCK_FUNCTION_DEFINITION (MockUefiBootServicesTableLib, gBS_SetMem, 3, EFIAPI);
+MOCK_FUNCTION_DEFINITION (MockUefiBootServicesTableLib, gBS_CopyMem, 3, EFIAPI);
+MOCK_FUNCTION_DEFINITION (MockUefiBootServicesTableLib, gBS_OpenProtocol, 6, EFIAPI);
+MOCK_FUNCTION_DEFINITION (MockUefiBootServicesTableLib, gBS_CloseProtocol, 4, EFIAPI);
+MOCK_FUNCTION_DEFINITION (MockUefiBootServicesTableLib, gBS_FreePool, 1, EFIAPI);
+MOCK_FUNCTION_DEFINITION (MockUefiBootServicesTableLib, gBS_LocateDevicePath, 3, EFIAPI);
+MOCK_FUNCTION_DEFINITION (MockUefiBootServicesTableLib, gBS_ReinstallProtocolInterface, 4, EFIAPI);
+MOCK_FUNCTION_DEFINITION (MockUefiBootServicesTableLib, gBS_AllocatePool, 3, EFIAPI);
+MOCK_FUNCTION_DEFINITION (MockUefiBootServicesTableLib, gBS_LocateHandle, 5, EFIAPI);
+MOCK_FUNCTION_DEFINITION (MockUefiBootServicesTableLib, gBS_ConnectController, 4, EFIAPI);
+MOCK_FUNCTION_DEFINITION (MockUefiBootServicesTableLib, gBS_DisconnectController, 3, EFIAPI);
+
+extern "C" {
+  EFI_STATUS
+  EFIAPI
+  gBS_InstallMultipleProtocolInterfaces (
+    IN OUT EFI_HANDLE  *Handle,
+    ...
+    )
+  {
+    VA_LIST     Args;
+    EFI_STATUS  Status;
+    EFI_GUID    *Protocol;
+    VOID        *Interface;
+    UINTN       Index;
+
+    VA_START (Args, Handle);
+    for (Index = 0, Status = EFI_SUCCESS; !EFI_ERROR (Status); Index++) {
+      //
+      // If protocol is NULL, then it's the end of the list
+      //
+      Protocol = VA_ARG (Args, EFI_GUID *);
+      if (Protocol == NULL) {
+        break;
+      }
+
+      Interface = VA_ARG (Args, VOID *);
+
+      //
+      // Install it
+      //
+      Status = gBS_InstallProtocolInterface (Handle, Protocol, EFI_NATIVE_INTERFACE, Interface);
+    }
+
+    VA_END (Args);
+    return Status;
+  }
+
+  EFI_STATUS
+  EFIAPI
+  gBS_UninstallMultipleProtocolInterfaces (
+    IN EFI_HANDLE  *Handle,
+    ...
+    )
+  {
+    VA_LIST     Args;
+    EFI_STATUS  Status;
+    EFI_GUID    *Protocol;
+    VOID        *Interface;
+    UINTN       Index;
+
+    VA_START (Args, Handle);
+    for (Index = 0, Status = EFI_SUCCESS; !EFI_ERROR (Status); Index++) {
+      //
+      // If protocol is NULL, then it's the end of the list
+      //
+      Protocol = VA_ARG (Args, EFI_GUID *);
+      if (Protocol == NULL) {
+        break;
+      }
+
+      Interface = VA_ARG (Args, VOID *);
+
+      //
+      // Uninstall it
+      //
+      Status = gBS_UninstallProtocolInterface (Handle, Protocol, Interface);
+    }
+
+    VA_END (Args);
+    return Status;
+  }
+}
+
+static EFI_BOOT_SERVICES  LocalBs = {
+  { 0, 0, 0, 0, 0 },                                                                   // EFI_TABLE_HEADER
+  NULL,                                                                                // EFI_RAISE_TPL
+  NULL,                                                                                // EFI_RESTORE_TPL
+  NULL,                                                                                // EFI_ALLOCATE_PAGES
+  NULL,                                                                                // EFI_FREE_PAGES
+  gBS_GetMemoryMap,                                                                    // EFI_GET_MEMORY_MAP
+  gBS_AllocatePool,                                                                    // EFI_ALLOCATE_POOL
+  gBS_FreePool,                                                                        // EFI_FREE_POOL
+  gBS_CreateEvent,                                                                     // EFI_CREATE_EVENT
+  NULL,                                                                                // EFI_SET_TIMER
+  NULL,                                                                                // EFI_WAIT_FOR_EVENT
+  NULL,                                                                                // EFI_SIGNAL_EVENT
+  gBS_CloseEvent,                                                                      // EFI_CLOSE_EVENT
+  NULL,                                                                                // EFI_CHECK_EVENT
+  gBS_InstallProtocolInterface,                                                        // EFI_INSTALL_PROTOCOL_INTERFACE
+  gBS_ReinstallProtocolInterface,                                                      // EFI_REINSTALL_PROTOCOL_INTERFACE
+  gBS_UninstallProtocolInterface,                                                      // EFI_UNINSTALL_PROTOCOL_INTERFACE
+  gBS_HandleProtocol,                                                                  // EFI_HANDLE_PROTOCOL
+  NULL,                                                                                // VOID
+  gBS_RegisterProtocolNotify,                                                          // EFI_REGISTER_PROTOCOL_NOTIFY
+  gBS_LocateHandle,                                                                    // EFI_LOCATE_HANDLE
+  gBS_LocateDevicePath,                                                                // EFI_LOCATE_DEVICE_PATH
+  NULL,                                                                                // EFI_INSTALL_CONFIGURATION_TABLE
+  NULL,                                                                                // EFI_IMAGE_LOAD
+  NULL,                                                                                // EFI_IMAGE_START
+  NULL,                                                                                // EFI_EXIT
+  NULL,                                                                                // EFI_IMAGE_UNLOAD
+  NULL,                                                                                // EFI_EXIT_BOOT_SERVICES
+  NULL,                                                                                // EFI_GET_NEXT_MONOTONIC_COUNT
+  NULL,                                                                                // EFI_STALL
+  NULL,                                                                                // EFI_SET_WATCHDOG_TIMER
+  gBS_ConnectController,                                                               // EFI_CONNECT_CONTROLLER
+  gBS_DisconnectController,                                                            // EFI_DISCONNECT_CONTROLLER
+  gBS_OpenProtocol,                                                                    // EFI_OPEN_PROTOCOL
+  gBS_CloseProtocol,                                                                   // EFI_CLOSE_PROTOCOL
+  NULL,                                                                                // EFI_OPEN_PROTOCOL_INFORMATION
+  NULL,                                                                                // EFI_PROTOCOLS_PER_HANDLE
+  gBS_LocateHandleBuffer,                                                              // EFI_LOCATE_HANDLE_BUFFER
+  gBS_LocateProtocol,                                                                  // EFI_LOCATE_PROTOCOL
+  gBS_InstallMultipleProtocolInterfaces,                                               // EFI_INSTALL_MULTIPLE_PROTOCOL_INTERFACES
+  (EFI_UNINSTALL_MULTIPLE_PROTOCOL_INTERFACES)gBS_UninstallMultipleProtocolInterfaces, // EFI_UNINSTALL_MULTIPLE_PROTOCOL_INTERFACES
+  NULL,                                                                                // EFI_CALCULATE_CRC32
+  gBS_CopyMem,                                                                         // EFI_COPY_MEM
+  gBS_SetMem,                                                                          // EFI_SET_MEM
+  gBS_CreateEventEx                                                                    // EFI_CREATE_EVENT_EX
+};
+
+extern "C" {
+  EFI_BOOT_SERVICES  *gBS         = &LocalBs;
+  EFI_HANDLE         gImageHandle = NULL;
+  EFI_SYSTEM_TABLE   *gST         = NULL;
+}